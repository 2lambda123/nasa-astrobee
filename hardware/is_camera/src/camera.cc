--- conflicted
+++ resolved
@@ -202,14 +202,12 @@
       config_.CheckFilesUpdated(std::bind(&CameraNodelet::ReadParams, this));}, false, true);
 
     pub_ = nh->advertise<sensor_msgs::Image>(camera_topic_, 1);
-<<<<<<< HEAD
     info_pub_ = nh->advertise<sensor_msgs::CameraInfo>(camera_topic_ + "/camera_info", 1);
-=======
+
     if (bayer_enable_) {
       bayer_camera_topic_ = camera_topic_ + "_bayer";
       bayer_pub_ = nh->advertise<sensor_msgs::Image>(bayer_camera_topic_, 1);
     }
->>>>>>> ff3287b8
 
     // Allocate space for our output msg buffer
     for (size_t i = 0; i < kImageMsgBuffer; i++) {
@@ -291,9 +289,8 @@
       }
     }
 
-<<<<<<< HEAD
     LoadCameraInfo();
-=======
+
     if (!camera.GetBool("bayer_enable", &bayer_enable_)) {
       FF_FATAL("Bayer enable not specified.");
       exit(EXIT_FAILURE);
@@ -305,7 +302,6 @@
         exit(EXIT_FAILURE);
       }
     }
->>>>>>> ff3287b8
 
     if (thread_running_) {
       v4l_->SetParameters(camera_gain_, camera_exposure_);
@@ -323,9 +319,9 @@
     // Populate message
     info_msg_.width = size[0];
     info_msg_.height = size[1];
-    info_msg_.K = {K(0,0), K(0,1), K(0,2),
-                   K(1,0), K(1,1), K(1,2),
-                   K(2,0), K(2,1), K(2,2)};
+    info_msg_.K = {K(0, 0), K(0, 1), K(0, 2),
+                   K(1, 0), K(1, 1), K(1, 2),
+                   K(2, 0), K(2, 1), K(2, 2)};
     if (D.size() == 1) {
       info_msg_.distortion_model = "fov";
       info_msg_.D = {D[0]};
@@ -396,28 +392,6 @@
       ros::Time timestamp = ros::Time::now();
 
       if (!failed) {
-<<<<<<< HEAD
-        // Wrap the buffer with cv::Mat so we can manipulate it.
-        cv::Mat wrapped(v4l_->fmt.fmt.pix.height,
-            v4l_->fmt.fmt.pix.width,
-            cv::DataType<uint8_t>::type,
-            v4l_->buffers[last_buf].start,
-            v4l_->fmt.fmt.pix.width);  // does not copy
-        cv::Mat owrapped(kImageHeight, kImageWidth,
-            cv::DataType<uint8_t>::type,
-            &(img_msg_buffer_[img_msg_buffer_idx_]->data[0]),
-            kImageWidth);
-        cv::cvtColor(wrapped, owrapped,
-            CV_BayerGR2GRAY);
-
-        // Attach the time
-        img_msg_buffer_[img_msg_buffer_idx_]->header = std_msgs::Header();
-        img_msg_buffer_[img_msg_buffer_idx_]->header.stamp = timestamp;
-
-        info_msg_.header = img_msg_buffer_[img_msg_buffer_idx_]->header;
-        pub_.publish(img_msg_buffer_[img_msg_buffer_idx_]);
-        info_pub_.publish(info_msg_);
-=======
         if (pub_.getNumSubscribers() > 0) {
           sensor_msgs::ImagePtr& out_image = img_msg_buffer_[img_msg_buffer_idx_];
 
@@ -468,7 +442,13 @@
             bayer_img_msg_buffer_idx_ = (bayer_img_msg_buffer_idx_ + 1) % kBayerImageMsgBufferLength;
           }
         }
->>>>>>> ff3287b8
+
+        // Publish camera info either way
+        if (getNumBayerSubscribers() + pub_.getNumSubscribers() > 0) {
+          info_msg_.header = std_msgs::Header();
+          info_msg_.header.stamp = timestamp;
+          info_pub_.publish(info_msg_);
+        }
       }
 
       ros::spinOnce();
