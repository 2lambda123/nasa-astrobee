--- conflicted
+++ resolved
@@ -75,27 +75,20 @@
  private:
   void PublishLoop();
   bool EnableService(ff_msgs::SetBool::Request& req, ff_msgs::SetBool::Response& res);  // NOLINT
-<<<<<<< HEAD
   void LoadCameraInfo();
+  size_t getNumBayerSubscribers();
 
-  sensor_msgs::ImagePtr img_msg_buffer_[kImageMsgBuffer];
   sensor_msgs::CameraInfo info_msg_;
-=======
-  size_t getNumBayerSubscribers();
 
   sensor_msgs::ImagePtr img_msg_buffer_[kImageMsgBuffer];
   sensor_msgs::ImagePtr bayer_img_msg_buffer_[kBayerImageMsgBufferLength];
->>>>>>> ff3287b8
   size_t img_msg_buffer_idx_;
   size_t bayer_img_msg_buffer_idx_;
   std::thread thread_;
   std::atomic<bool> thread_running_;
-<<<<<<< HEAD
-  ros::Publisher pub_, info_pub_;
-=======
   ros::Publisher pub_;
+  ros::Publisher info_pub_;
   ros::Publisher bayer_pub_;
->>>>>>> ff3287b8
   std::shared_ptr<V4LStruct> v4l_;
 
   config_reader::ConfigReader config_;
