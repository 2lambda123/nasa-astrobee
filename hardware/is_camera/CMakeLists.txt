# Copyright (c) 2017, United States Government, as represented by the
# Administrator of the National Aeronautics and Space Administration.
# 
# All rights reserved.
# 
# The Astrobee platform is licensed under the Apache License, Version 2.0
# (the "License"); you may not use this file except in compliance with the
# License. You may obtain a copy of the License at
# 
#     http://www.apache.org/licenses/LICENSE-2.0
# 
# Unless required by applicable law or agreed to in writing, software
# distributed under the License is distributed on an "AS IS" BASIS, WITHOUT
# WARRANTIES OR CONDITIONS OF ANY KIND, either express or implied. See the
# License for the specific language governing permissions and limitations
# under the License.

cmake_minimum_required(VERSION 3.0)
project(is_camera)

## Compile as C++14, supported in ROS Kinetic and newer
add_compile_options(-std=c++14)

## Find catkin macros and libraries
find_package(catkin2 REQUIRED COMPONENTS
  roscpp
  image_transport
  nodelet
  ff_util
  config_reader
)

# Need to find libv4l2
find_path(V4L2_INCLUDE_DIR libv4l2.h linux/videodev2.h
  HINTS /usr ${V4L2_ROOT_DIR})
find_library(V4L2_LIBRARY NAMES libv4l2 v4l2
  HINTS /usr/lib ${V4L2_ROOT_DIR}/lib)
find_package_handle_standard_args(V4L2 DEFAULT_MSG
  V4L2_INCLUDE_DIR V4L2_LIBRARY)


# Find OpenCV
SET(CMAKE_MODULE_PATH "${CMAKE_SOURCE_DIR}/../../cmake")
find_package(OpenCV331 REQUIRED)

catkin_package(
  LIBRARIES is_camera
  CATKIN_DEPENDS
    roscpp
    image_transport
    nodelet
    ff_util
    config_reader
  )

<<<<<<< HEAD
create_library(TARGET is_camera
  LIBS ${catkin_LIBRARIES} ${V4L2_LIBRARY} config_reader ff_nodelet camera
  INC ${catkin_INCLUDE_DIRS} ${V4L2_INCLUDE_DIR}
  DEPS ff_msgs)
=======
###########
## Build ##
###########
>>>>>>> ff3287b8

# Specify additional locations of header files
include_directories(
  include
  ${catkin_INCLUDE_DIRS}
  ${OpenCV_INCLUDE_DIRS}
)

# Declare C++ libraries
add_library(is_camera
  src/camera.cc
)
add_dependencies(is_camera ${catkin_EXPORTED_TARGETS})
target_link_libraries(is_camera ${V4L2_LIBRARY} ${catkin_LIBRARIES})

#############
## Install ##
#############

# Mark libraries for installation
install(TARGETS ${PROJECT_NAME}
  ARCHIVE DESTINATION ${CATKIN_PACKAGE_LIB_DESTINATION}
  LIBRARY DESTINATION ${CATKIN_PACKAGE_LIB_DESTINATION}
  RUNTIME DESTINATION ${CATKIN_GLOBAL_BIN_DESTINATION}
)

# Mark nodelet_plugin for installation
install(FILES nodelet_plugins.xml
        DESTINATION ${CATKIN_PACKAGE_SHARE_DESTINATION}
)

# Mark launch files for installation
install(DIRECTORY launch/
  DESTINATION ${CATKIN_PACKAGE_SHARE_DESTINATION}/launch
  PATTERN ".svn" EXCLUDE)<|MERGE_RESOLUTION|>--- conflicted
+++ resolved
@@ -28,6 +28,7 @@
   nodelet
   ff_util
   config_reader
+  camera
 )
 
 # Need to find libv4l2
@@ -51,18 +52,12 @@
     nodelet
     ff_util
     config_reader
+    camera
   )
 
-<<<<<<< HEAD
-create_library(TARGET is_camera
-  LIBS ${catkin_LIBRARIES} ${V4L2_LIBRARY} config_reader ff_nodelet camera
-  INC ${catkin_INCLUDE_DIRS} ${V4L2_INCLUDE_DIR}
-  DEPS ff_msgs)
-=======
 ###########
 ## Build ##
 ###########
->>>>>>> ff3287b8
 
 # Specify additional locations of header files
 include_directories(
