--- conflicted
+++ resolved
@@ -18,45 +18,6 @@
 cmake_minimum_required(VERSION 3.0)
 project(smart_dock)
 
-<<<<<<< HEAD
-set(DEPS
-  rapidExtAstrobee
-)
-
-set(LIBS
-  Qt5::Xml
-  rapidIo
-  rapidExtAstrobee
-  ff_common)
-
-set(INCLUDES
-  ${CMAKE_CURRENT_SOURCE_DIR}/include
-  ${SORACORE_INCLUDE_DIRS}
-)
-
-create_library(TARGET smart_dock
-  LIBS ${LIBS} i2c eps_driver
-  INC ${INCLUDES}
-  DEPS ${DEPS}
-)
-
-create_tool_targets(DIR tools
-  LIBS ${LIBS} smart_dock config_reader
-  INC ${INCLUDES}
-  DEPS ${DEPS}
-)
-
-# Determine our module name
-get_filename_component(MODULE_NAME ${CMAKE_CURRENT_SOURCE_DIR} NAME)
-
-install(CODE "execute_process(
-  COMMAND mkdir -p share/${MODULE_NAME}
-  COMMAND ln -s ../../bin/dds_ros_bridge share/${MODULE_NAME}
-  WORKING_DIRECTORY ${CMAKE_INSTALL_PREFIX}
-  OUTPUT_QUIET
-  ERROR_QUIET
-  )")
-=======
 ## Compile as C++14, supported in ROS Kinetic and newer
 add_compile_options(-std=c++14)
 
@@ -87,7 +48,7 @@
   SET(CMAKE_FIND_ROOT_PATH_MODE_INCLUDE ONLY)
 
   # just calls the normal one
-  find_package(Qt4 4.6.0 REQUIRED QtXml)
+  find_package(Qt5Xml REQUIRED)
   find_package(Miro REQUIRED)
   find_package(RtiDds REQUIRED)
   find_package(Soracore REQUIRED)
@@ -125,7 +86,7 @@
   )
   target_compile_definitions(smart_dock PUBLIC ${RTIDDS_DEFINE_FLAGS})
   add_dependencies(smart_dock ${catkin_EXPORTED_TARGETS})
-  target_link_libraries(smart_dock rapidIo ${catkin_LIBRARIES})
+  target_link_libraries(smart_dock rapidIo Qt5::Xml ${catkin_LIBRARIES})
 
   ## Declare a C++ executable: smart_dock_service
   add_executable(smart_dock_service tools/smart_dock_service.cc)
@@ -167,5 +128,4 @@
 else (USE_DDS)
   find_package(catkin REQUIRED COMPONENTS)
   catkin_package()
-endif (USE_DDS)
->>>>>>> bc502279
+endif (USE_DDS)