--- conflicted
+++ resolved
@@ -68,39 +68,6 @@
     rosdep update
     popd
 
-<<<<<<< HEAD
-**Important**: you can safely ignore the following error messages, as they are simply letting you know that certain libraries cannot be found. These libraries are for internal NASA use only, and are not required by public users provided that software is launched with DDS disabled.
-
-    E: Unable to locate package libroyale1
-    E: Unable to locate package rti
-    E: Unable to locate package libmiro0
-    E: Unable to locate package libsoracore1
-    E: Unable to locate package libroyale-dev
-    E: Unable to locate package rti-dev
-    E: Unable to locate package libsoracore-dev
-    E: Unable to locate package libmiro-dev
-
-### Dependencies Ubuntu 18 + ROS melodic
-
-Next, install all required dependencies:
-*Note: `root` access is necessary to install the compiled debian packages below*
-*Note: You should instal ROS melodic beforehand following the [Installation Instructions](http://wiki.ros.org/melodic/Installation/Ubuntu)*
-*Note: Before running this please ensure that your system is completely updated
-    by running 'sudo apt-get update' and then 'sudo apt-get upgrade'*
-
-    pushd $SOURCE_PATH
-    cd scripts/setup
-    ./add_ros_repository.sh
-    sudo apt-get update
-    cd debians
-    ./build_install_debians_18_04.sh
-    cd ../
-    ./install_desktop_18_04_packages.sh
-    sudo rosdep init
-    rosdep update
-    popd
-=======
->>>>>>> c8496660
 
 **Important**: you can safely ignore the following error messages, as they are simply letting you know that certain libraries cannot be found. These libraries are for internal NASA use only, and are not required by public users provided that software is launched with DDS disabled.
 
