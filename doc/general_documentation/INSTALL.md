--- conflicted
+++ resolved
@@ -67,10 +67,6 @@
     sudo rosdep init
     rosdep update
     popd
-<<<<<<< HEAD
-=======
-
->>>>>>> a4d502fc
 
 **Important**: you can safely ignore the following error messages, as they are simply letting you know that certain libraries cannot be found. These libraries are for internal NASA use only, and are not required by public users provided that software is launched with DDS disabled.
 
