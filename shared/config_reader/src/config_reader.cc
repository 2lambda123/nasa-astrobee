--- conflicted
+++ resolved
@@ -979,15 +979,7 @@
 bool ConfigReader::ReadUInt(const char *exp, unsigned int *val) {
   bool ok = lua_isnumber(l_, -1) && rint(lua_tonumber(l_, -1)) >= 0;
   if (ok) {
-<<<<<<< HEAD
-    *val = static_cast<int>(rint(lua_tonumber(l_, -1)));
-    if (rint(lua_tonumber(l_, -1)) < 0) {
-      LOG(WARNING) << "ConfigReader: " << exp << " is not an unsigned integer";
-      ok = false;
-    }
-=======
     *val = static_cast<unsigned int>(rint(lua_tonumber(l_, -1)));
->>>>>>> 14b8468b
   } else {
     OutputGetValueError(exp, "unsigned integer");
   }
