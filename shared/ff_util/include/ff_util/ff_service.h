/* Copyright (c) 2017, United States Government, as represented by the
 * Administrator of the National Aeronautics and Space Administration.
 * 
 * All rights reserved.
 * 
 * The Astrobee platform is licensed under the Apache License, Version 2.0
 * (the "License"); you may not use this file except in compliance with the
 * License. You may obtain a copy of the License at
 * 
 *     http://www.apache.org/licenses/LICENSE-2.0
 * 
 * Unless required by applicable law or agreed to in writing, software
 * distributed under the License is distributed on an "AS IS" BASIS, WITHOUT
 * WARRANTIES OR CONDITIONS OF ANY KIND, either express or implied. See the
 * License for the specific language governing permissions and limitations
 * under the License.
 */

#ifndef FF_UTIL_FF_SERVICE_H_
#define FF_UTIL_FF_SERVICE_H_

// ROS includes
#include <ff_common/ff_ros.h>
#include <ff_util/ff_timer.h>

// C++ includes
#include <string>
#include <functional>
#include <memory>

namespace ff_util {

<<<<<<< HEAD
=======
template < class ServiceSpec >
struct FreeFlyerService {
  FreeFlyerService() {
    request = std::make_shared<typename ServiceSpec::Request>();
    response = std::make_shared<typename ServiceSpec::Response>();
  }
  std::shared_ptr<typename ServiceSpec::Request> request;
  std::shared_ptr<typename ServiceSpec::Response> response;
};

>>>>>>> a8ea7039
///////////////////////////// SERVICE CLIENT CODE /////////////////////////////

// This is a simple wrapper around a ROS2 service client.

template < class ServiceSpec >
class FreeFlyerServiceClient {
 protected:
  enum State {
    WAITING_FOR_CREATE   = 0,   // Connect() has not been called
    WAITING_FOR_CONNECT  = 1,   // Waiting to connect to server
    WAITING_FOR_CALL     = 2    // Connection established, waiting on call
  };
  static constexpr double DEFAULT_TIMEOUT_CONNECTED   = 10.0;
  static constexpr double DEFAULT_POLL_DURATION       = 0.1;

 public:
  // Callback types
  typedef std::function < void (void) > ConnectedCallbackType;
  typedef std::function < void (void) > TimeoutCallbackType;

  // Setters for callbacks
  void SetTimeoutCallback(TimeoutCallbackType cb_timeout)          { cb_timeout_ = cb_timeout;     }
  void SetConnectedCallback(ConnectedCallbackType cb_connected)    { cb_connected_ = cb_connected; }

  // Setters for timeouts
  void SetConnectedTimeout(double to_connected)  { to_connected_ = to_connected; }

  // Constructor
  FreeFlyerServiceClient() : state_(WAITING_FOR_CREATE),
    to_connected_(DEFAULT_TIMEOUT_CONNECTED),
    to_poll_(DEFAULT_POLL_DURATION) {}

  // Destructor
  ~FreeFlyerServiceClient() {}

  bool Create(rclcpp::Node::SharedPtr node, std::string const& topic) {
    // Create a timer to poll to see if the server is ready
    timer_connected_.createTimer(to_connected_,
        std::bind(&FreeFlyerServiceClient::TimeoutCallback, this),
        node,
        true,
        false);
    timer_poll_.createTimer(to_poll_,
        std::bind(&FreeFlyerServiceClient::ConnectPollCallback, this),
        node,
        false,
        false);
    // Save the node handle and topic to support reconnects
    node_ = node;
    topic_ = topic;
    return IsConnected();
  }

  // Check that the service is ready
  bool IsConnected() {
    if (exists())
      return true;
    ConnectPollCallback();
    return false;
  }

<<<<<<< HEAD
  bool Call(const typename ServiceSpec::Request & request, std::shared_ptr<typename ServiceSpec::Response> & response) {
    return call(request, response);
=======
  bool Call(FreeFlyerService<ServiceSpec> & service) {
    return call(service);
>>>>>>> a8ea7039
  }

  bool Call(const typename ServiceSpec::Request & request, std::shared_ptr<typename ServiceSpec::Response> & response) {
    return call(request, response);
  }

  // ROS1 functions
  bool call(const typename ServiceSpec::Request & request, std::shared_ptr<typename ServiceSpec::Response> & response) {
<<<<<<< HEAD
    if (IsConnected()) {
      auto result = service_client_->async_send_request(std::make_shared<typename ServiceSpec::Request>(request));
=======
    return call(std::make_shared<typename ServiceSpec::Request>(request), response);
  }
  bool call(const std::shared_ptr<typename ServiceSpec::Request> & request,
            std::shared_ptr<typename ServiceSpec::Response> & response) {
    if (IsConnected()) {
      auto result = service_client_->async_send_request(request);
>>>>>>> a8ea7039
      rclcpp::FutureReturnCode return_code =
                            rclcpp::spin_until_future_complete(node_, result);
      response = result.get();
      if (return_code == rclcpp::FutureReturnCode::SUCCESS) {
        return true;
      }
    }
    return false;
  }

  bool call(FreeFlyerService<ServiceSpec> & service) {
    return call(service.request.get(), service.response);
  }

  bool exists() {
    if (service_client_.get() != NULL) {
      return service_client_->service_is_ready();
    }
    return false;
  }

  bool isValid() {
    return exists();
  }

  bool waitForExistence(std::shared_ptr<rclcpp::Duration> duration) {
    return waitForExistence(duration->seconds());
  }

  bool waitForExistence(double duration_sec) {
    if (service_client_.get() != NULL) {
      return service_client_->wait_for_service((std::chrono::duration<double>) duration_sec);
    }
    return false;
  }

 protected:
  // Simple wrapper around an optional timer
  void StartOptionalTimer(ff_util::FreeFlyerTimer & timer,
                          double duration) {
    if (duration == 0) return;
    timer.stop();
    timer.setPeriod(duration);
    timer.start();
  }

  // Called periodically until the server is ready
  void ConnectPollCallback() {
    // Case: connected
    if (service_client_.get() != NULL &&
        service_client_->service_is_ready()) {
      if (state_ != WAITING_FOR_CALL) {
        state_ = WAITING_FOR_CALL;
        timer_connected_.stop();
        timer_poll_.stop();
        if (cb_connected_)
          cb_connected_();
      }
    // Case: disconnected
    } else {
      service_client_ = FF_CREATE_SERVICE_CLIENT(node_, ServiceSpec, topic_);
      state_ = WAITING_FOR_CONNECT;
      StartOptionalTimer(timer_connected_, to_connected_);
      StartOptionalTimer(timer_poll_, to_poll_);
    }
  }

  // Called when the service doesn't go active
  void TimeoutCallback() {
    timer_connected_.stop();
    timer_poll_.stop();
    if (cb_timeout_)
      cb_timeout_();
  }

 protected :
  State state_;
  double to_connected_;
  double to_poll_;
  TimeoutCallbackType cb_timeout_;
  ConnectedCallbackType cb_connected_;
  ServiceClient<ServiceSpec> service_client_;
  ff_util::FreeFlyerTimer timer_connected_;
  ff_util::FreeFlyerTimer timer_poll_;
  std::string topic_;
  rclcpp::Node::SharedPtr node_;
};

}  // namespace ff_util

#endif  // FF_UTIL_FF_SERVICE_H_<|MERGE_RESOLUTION|>--- conflicted
+++ resolved
@@ -30,8 +30,6 @@
 
 namespace ff_util {
 
-<<<<<<< HEAD
-=======
 template < class ServiceSpec >
 struct FreeFlyerService {
   FreeFlyerService() {
@@ -42,7 +40,6 @@
   std::shared_ptr<typename ServiceSpec::Response> response;
 };
 
->>>>>>> a8ea7039
 ///////////////////////////// SERVICE CLIENT CODE /////////////////////////////
 
 // This is a simple wrapper around a ROS2 service client.
@@ -104,32 +101,22 @@
     return false;
   }
 
-<<<<<<< HEAD
+  bool Call(FreeFlyerService<ServiceSpec> & service) {
+    return call(service);
+  }
+
   bool Call(const typename ServiceSpec::Request & request, std::shared_ptr<typename ServiceSpec::Response> & response) {
     return call(request, response);
-=======
-  bool Call(FreeFlyerService<ServiceSpec> & service) {
-    return call(service);
->>>>>>> a8ea7039
-  }
-
-  bool Call(const typename ServiceSpec::Request & request, std::shared_ptr<typename ServiceSpec::Response> & response) {
-    return call(request, response);
   }
 
   // ROS1 functions
   bool call(const typename ServiceSpec::Request & request, std::shared_ptr<typename ServiceSpec::Response> & response) {
-<<<<<<< HEAD
-    if (IsConnected()) {
-      auto result = service_client_->async_send_request(std::make_shared<typename ServiceSpec::Request>(request));
-=======
     return call(std::make_shared<typename ServiceSpec::Request>(request), response);
   }
   bool call(const std::shared_ptr<typename ServiceSpec::Request> & request,
             std::shared_ptr<typename ServiceSpec::Response> & response) {
     if (IsConnected()) {
       auto result = service_client_->async_send_request(request);
->>>>>>> a8ea7039
       rclcpp::FutureReturnCode return_code =
                             rclcpp::spin_until_future_complete(node_, result);
       response = result.get();
