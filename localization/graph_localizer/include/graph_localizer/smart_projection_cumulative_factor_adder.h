/* Copyright (c) 2017, United States Government, as represented by the
 * Administrator of the National Aeronautics and Space Administration.
 *
 * All rights reserved.
 *
 * The Astrobee platform is licensed under the Apache License, Version 2.0
 * (the "License"); you may not use this file except in compliance with the
 * License. You may obtain a copy of the License at
 *
 *     http://www.apache.org/licenses/LICENSE-2.0
 *
 * Unless required by applicable law or agreed to in writing, software
 * distributed under the License is distributed on an "AS IS" BASIS, WITHOUT
 * WARRANTIES OR CONDITIONS OF ANY KIND, either express or implied. See the
 * License for the specific language governing permissions and limitations
 * under the License.
 */

#ifndef GRAPH_LOCALIZER_SMART_PROJECTION_CUMULATIVE_FACTOR_ADDER_H_
#define GRAPH_LOCALIZER_SMART_PROJECTION_CUMULATIVE_FACTOR_ADDER_H_

#include <graph_localizer/feature_tracker.h>
#include <graph_localizer/smart_projection_factor_adder_params.h>
#include <graph_optimizer/cumulative_factor_adder.h>

#include <gtsam/slam/SmartFactorParams.h>

#include <unordered_map>
#include <vector>

namespace graph_localizer {
class SmartProjectionCumulativeFactorAdder
    : public graph_optimizer::CumulativeFactorAdder<SmartProjectionFactorAdderParams> {
  using Base = graph_optimizer::CumulativeFactorAdder<SmartProjectionFactorAdderParams>;

 public:
  SmartProjectionCumulativeFactorAdder(const SmartProjectionFactorAdderParams& params,
                                       std::shared_ptr<const FeatureTracker> feature_tracker);

<<<<<<< HEAD
  std::vector<FactorsToAdd> AddFactors() final;
  void AddFactors(
    const FeatureTrackLengthMap& feature_tracks, const int spacing, const double feature_track_min_separation,
    FactorsToAdd& smart_factors_to_add,
    std::unordered_map<localization_measurements::FeatureId, localization_measurements::FeaturePoint>& added_points);
  void AddAllowedFactors(
    const FeatureTrackLengthMap& feature_tracks, const double feature_track_min_separation,
    FactorsToAdd& smart_factors_to_add,
    std::unordered_map<localization_measurements::FeatureId, localization_measurements::FeaturePoint>& added_points);

 private:
  void AddSmartFactor(const std::vector<localization_measurements::FeaturePoint>& feature_track_points,
                      FactorsToAdd& smart_factors_to_add) const;
=======
  std::vector<graph_optimizer::FactorsToAdd> AddFactors() final;
  void AddFactors(
    const FeatureTrackLengthMap& feature_tracks, const int spacing, const double feature_track_min_separation,
    graph_optimizer::FactorsToAdd& smart_factors_to_add,
    std::unordered_map<localization_measurements::FeatureId, localization_measurements::FeaturePoint>& added_points);
  void AddAllowedFactors(
    const FeatureTrackLengthMap& feature_tracks, const double feature_track_min_separation,
    graph_optimizer::FactorsToAdd& smart_factors_to_add,
    std::unordered_map<localization_measurements::FeatureId, localization_measurements::FeaturePoint>& added_points);

  const gtsam::SmartProjectionParams& smart_projection_params() const;

 private:
  void AddSmartFactor(const std::vector<localization_measurements::FeaturePoint>& feature_track_points,
                      graph_optimizer::FactorsToAdd& smart_factors_to_add) const;
>>>>>>> c8496660

  bool TooClose(const std::unordered_map<localization_measurements::FeatureId, localization_measurements::FeaturePoint>&
                  added_points,
                const localization_measurements::FeaturePoint& point, const double feature_track_min_separation) const;

  std::shared_ptr<const FeatureTracker> feature_tracker_;
  gtsam::SmartProjectionParams smart_projection_params_;
};
}  // namespace graph_localizer

#endif  // GRAPH_LOCALIZER_SMART_PROJECTION_CUMULATIVE_FACTOR_ADDER_H_<|MERGE_RESOLUTION|>--- conflicted
+++ resolved
@@ -37,21 +37,6 @@
   SmartProjectionCumulativeFactorAdder(const SmartProjectionFactorAdderParams& params,
                                        std::shared_ptr<const FeatureTracker> feature_tracker);
 
-<<<<<<< HEAD
-  std::vector<FactorsToAdd> AddFactors() final;
-  void AddFactors(
-    const FeatureTrackLengthMap& feature_tracks, const int spacing, const double feature_track_min_separation,
-    FactorsToAdd& smart_factors_to_add,
-    std::unordered_map<localization_measurements::FeatureId, localization_measurements::FeaturePoint>& added_points);
-  void AddAllowedFactors(
-    const FeatureTrackLengthMap& feature_tracks, const double feature_track_min_separation,
-    FactorsToAdd& smart_factors_to_add,
-    std::unordered_map<localization_measurements::FeatureId, localization_measurements::FeaturePoint>& added_points);
-
- private:
-  void AddSmartFactor(const std::vector<localization_measurements::FeaturePoint>& feature_track_points,
-                      FactorsToAdd& smart_factors_to_add) const;
-=======
   std::vector<graph_optimizer::FactorsToAdd> AddFactors() final;
   void AddFactors(
     const FeatureTrackLengthMap& feature_tracks, const int spacing, const double feature_track_min_separation,
@@ -67,7 +52,6 @@
  private:
   void AddSmartFactor(const std::vector<localization_measurements::FeaturePoint>& feature_track_points,
                       graph_optimizer::FactorsToAdd& smart_factors_to_add) const;
->>>>>>> c8496660
 
   bool TooClose(const std::unordered_map<localization_measurements::FeatureId, localization_measurements::FeaturePoint>&
                   added_points,
