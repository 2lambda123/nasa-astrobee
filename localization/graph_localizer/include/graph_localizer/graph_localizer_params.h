--- conflicted
+++ resolved
@@ -36,20 +36,11 @@
   FactorParams factor;
   FeaturePointNodeUpdaterParams feature_point_node_updater;
   FeatureTrackerParams feature_tracker;
-<<<<<<< HEAD
-  GraphValuesParams graph_values;
-  NoiseParams noise;
-=======
   graph_optimizer::GraphOptimizerParams graph_optimizer;
->>>>>>> c8496660
   GraphInitializerParams graph_initializer;
   double max_standstill_feature_track_avg_distance_from_mean;
   int standstill_min_num_points_per_track;
   double huber_k;
-<<<<<<< HEAD
-  int log_rate;
-=======
->>>>>>> c8496660
   bool estimate_world_T_dock_using_loc;
   double standstill_feature_track_duration;
   localization_measurements::FanSpeedMode initial_fan_speed_mode;
