--- conflicted
+++ resolved
@@ -48,16 +48,9 @@
 namespace lm = localization_measurements;
 
 GraphLocalizer::GraphLocalizer(const GraphLocalizerParams& params)
-<<<<<<< HEAD
-    : feature_tracker_(new FeatureTracker(params.feature_tracker)),
-      latest_imu_integrator_(params.graph_initializer),
-      graph_values_(new GraphValues(params.graph_values)),
-      log_on_destruction_(true),
-=======
     : GraphOptimizer(params.graph_optimizer, std::unique_ptr<GraphLocalizerStats>(new GraphLocalizerStats())),
       feature_tracker_(new FeatureTracker(params.feature_tracker)),
       latest_imu_integrator_(new ii::LatestImuIntegrator(params.graph_initializer)),
->>>>>>> c8496660
       params_(params) {
   latest_imu_integrator_->SetFanSpeedMode(params_.initial_fan_speed_mode);
 
@@ -298,513 +291,10 @@
   }
 }
 
-<<<<<<< HEAD
-// TODO(rsoussan): Clean this function up (duplicate code), address other todo's
-void GraphLocalizer::SplitSmartFactorsIfNeeded(FactorsToAdd& factors_to_add) {
-  for (auto& factor_to_add : factors_to_add.Get()) {
-    auto smart_factor = dynamic_cast<RobustSmartFactor*>(factor_to_add.factor.get());
-    if (!smart_factor) continue;
-    // Can't remove measurements if there are only 2 or fewer
-    if (smart_factor->measured().size() <= 2) continue;
-    const auto point = smart_factor->triangulateSafe(smart_factor->cameras(graph_values_->values()));
-    if (point.valid()) continue;
-    {
-      const auto fixed_smart_factor = FixSmartFactorByRemovingIndividualMeasurements(
-        params_, *smart_factor, smart_projection_params_, *graph_values_);
-      if (fixed_smart_factor) {
-        factor_to_add.factor = *fixed_smart_factor;
-        continue;
-      }
-    }
-    {
-      const auto fixed_smart_factor =
-        FixSmartFactorByRemovingMeasurementSequence(params_, *smart_factor, smart_projection_params_, *graph_values_);
-      if (fixed_smart_factor) {
-        factor_to_add.factor = *fixed_smart_factor;
-        continue;
-      }
-    }
-    LogDebug("SplitSmartFactorsIfNeeded: Failed to fix smart factor");
-  }
-}
-
-bool GraphLocalizer::TriangulateNewPoint(FactorsToAdd& factors_to_add) {
-  gtsam::CameraSet<Camera> camera_set;
-  Camera::MeasurementVector measurements;
-  gtsam::Key point_key;
-  for (const auto& factor_to_add : factors_to_add.Get()) {
-    const auto& factor = factor_to_add.factor;
-    const auto projection_factor = dynamic_cast<ProjectionFactor*>(factor.get());
-    if (!projection_factor) {
-      LogError("TriangulateNewPoint: Failed to cast to projection factor.");
-      return false;
-    }
-    const auto world_T_body = graph_values_->at<gtsam::Pose3>(projection_factor->key1());
-    if (!world_T_body) {
-      LogError("TriangulateNewPoint: Failed to get pose.");
-      return false;
-    }
-
-    const gtsam::Pose3 world_T_camera = *world_T_body * params_.calibration.body_T_nav_cam;
-    camera_set.emplace_back(world_T_camera, params_.calibration.nav_cam_intrinsics);
-    measurements.emplace_back(projection_factor->measured());
-    point_key = projection_factor->key2();
-  }
-  gtsam::TriangulationResult world_t_triangulated_point;
-  // TODO(rsoussan): Gtsam shouldn't be throwing exceptions for this, but needed if enable_epi enabled.
-  // Is there a build setting that prevents cheirality from being thrown in this case?
-  try {
-    world_t_triangulated_point = gtsam::triangulateSafe(camera_set, measurements, projection_triangulation_params_);
-  } catch (...) {
-    LogDebug("TriangulateNewPoint: Exception occurred during triangulation");
-    return false;
-  }
-
-  if (!world_t_triangulated_point.valid()) {
-    LogDebug("TriangulateNewPoint: Failed to triangulate point");
-    return false;
-  }
-  // TODO(rsoussan): clean this up
-  const auto feature_id = factors_to_add.Get().front().key_infos[1].id();
-  graph_values_->AddFeature(feature_id, *world_t_triangulated_point, point_key);
-  if (params_.factor.projection_adder.add_point_priors) {
-    const gtsam::Vector3 point_prior_noise_sigmas((gtsam::Vector(3) << params_.noise.point_prior_translation_stddev,
-                                                   params_.noise.point_prior_translation_stddev,
-                                                   params_.noise.point_prior_translation_stddev)
-                                                    .finished());
-    const auto point_noise =
-      Robust(gtsam::noiseModel::Diagonal::Sigmas(Eigen::Ref<const Eigen::VectorXd>(point_prior_noise_sigmas)),
-             params_.huber_k);
-    gtsam::PriorFactor<gtsam::Point3> point_prior_factor(point_key, *world_t_triangulated_point, point_noise);
-    graph_.push_back(point_prior_factor);
-  }
-  return true;
-}
-
-bool GraphLocalizer::LocProjectionNoiseScaling(FactorsToAdd& factors_to_add) {
-  return MapProjectionNoiseScaling(params_.factor.loc_adder, factors_to_add);
-}
-
-bool GraphLocalizer::ARProjectionNoiseScaling(FactorsToAdd& factors_to_add) {
-  return MapProjectionNoiseScaling(params_.factor.ar_tag_loc_adder, factors_to_add);
-}
-
-bool GraphLocalizer::MapProjectionNoiseScaling(const LocFactorAdderParams& params, FactorsToAdd& factors_to_add) {
-  auto& factors = factors_to_add.Get();
-  boost::optional<gtsam::Key> pose_key;
-  boost::optional<gtsam::Pose3> world_T_cam;
-  for (auto factor_it = factors.begin(); factor_it != factors.end();) {
-    auto& factor = factor_it->factor;
-    auto projection_factor = dynamic_cast<gtsam::LocProjectionFactor<>*>(factor.get());
-    if (!projection_factor) {
-      LogError("MapProjectionNoiseScaling: Failed to cast to projection factor.");
-      return false;
-    }
-
-    // Save pose and pose key in case need to make loc prior
-    pose_key = projection_factor->key();
-    world_T_cam = projection_factor->world_T_cam();
-
-    const auto world_T_body = graph_values_->at<gtsam::Pose3>(projection_factor->key());
-    if (!world_T_body) {
-      LogError("MapProjectionNoiseScaling: Failed to get pose.");
-      return false;
-    }
-    const auto error = (projection_factor->evaluateError(*world_T_body)).norm();
-    const auto cheirality_error = projection_factor->cheiralityError(*world_T_body);
-    if (cheirality_error) {
-      factor_it = factors.erase(factor_it);
-    } else if (error > params.max_inlier_weighted_projection_norm) {
-      factor_it = factors.erase(factor_it);
-    } else {
-      if (params.weight_projections_with_distance) {
-        const gtsam::Point3 nav_cam_t_landmark =
-          (*world_T_body * *(projection_factor->body_P_sensor())).inverse() * projection_factor->landmark_point();
-        const gtsam::SharedIsotropic scaled_noise(
-          gtsam::noiseModel::Isotropic::Sigma(2, params.projection_noise_scale * 1.0 / nav_cam_t_landmark.z()));
-        // Don't use robust cost here to more effectively correct a drift occurance
-        gtsam::LocProjectionFactor<>::shared_ptr loc_projection_factor(new gtsam::LocProjectionFactor<>(
-          projection_factor->measured(), projection_factor->landmark_point(), scaled_noise, projection_factor->key(),
-          projection_factor->calibration(), *(projection_factor->body_P_sensor())));
-        factor_it->factor = loc_projection_factor;
-      }
-      ++factor_it;
-    }
-  }
-  // All factors have been removed due to errors, use loc pose prior instead
-  if (factors.empty() && params.add_prior_if_projections_fail) {
-    if (!pose_key || !world_T_cam) {
-      LogError("MapProjectionNoiseScaling: Failed to get pose key and world_T_cam");
-      return false;
-    }
-    const gtsam::Vector6 pose_prior_noise_sigmas((gtsam::Vector(6) << params.prior_translation_stddev,
-                                                  params.prior_translation_stddev, params.prior_translation_stddev,
-                                                  params.prior_quaternion_stddev, params.prior_quaternion_stddev,
-                                                  params.prior_quaternion_stddev)
-                                                   .finished());
-    // TODO(rsoussan): enable scaling with num landmarks
-    const int noise_scale = 1;
-    const auto pose_noise = Robust(
-      gtsam::noiseModel::Diagonal::Sigmas(Eigen::Ref<const Eigen::VectorXd>(noise_scale * pose_prior_noise_sigmas)),
-      params.huber_k);
-    gtsam::LocPoseFactor::shared_ptr pose_prior_factor(
-      new gtsam::LocPoseFactor(*pose_key, *world_T_cam * params.body_T_cam.inverse(), pose_noise));
-    factors_to_add.push_back(FactorToAdd({KeyInfo(&sym::P, factors_to_add.timestamp())}, pose_prior_factor));
-  }
-  return true;
-}
-
-bool GraphLocalizer::AddOrSplitImuFactorIfNeeded(const lc::Time timestamp) {
-  if (graph_values_->HasKey(timestamp)) {
-    LogDebug(
-      "AddOrSplitImuFactorIfNeeded: CombinedNavState exists at "
-      "timestamp, nothing to do.");
-    return true;
-  }
-
-  const auto latest_timestamp = graph_values_->LatestTimestamp();
-  if (!latest_timestamp) {
-    LogError("AddOrSplitImuFactorIfNeeded: Failed to get latest timestamp.");
-    return false;
-  }
-
-  if (timestamp > *latest_timestamp) {
-    LogDebug(
-      "AddOrSplitImuFactorIfNeeded: Creating and adding latest imu "
-      "factor and nav state.");
-    const auto timestamps_to_add = TimestampsToAdd(timestamp, *latest_timestamp);
-    if (timestamps_to_add.size() > 1)
-      LogDebug("AddOrSplitImuFactorIfNeeded: Adding extra imu factors and nav states due to large time difference.");
-    bool added_timestamps = true;
-    for (const auto timestamp_to_add : timestamps_to_add) {
-      added_timestamps &= CreateAndAddLatestImuFactorAndCombinedNavState(timestamp_to_add);
-    }
-    return added_timestamps;
-  } else {
-    LogDebug("AddOrSplitImuFactorIfNeeded: Splitting old imu factor.");
-    return SplitOldImuFactorAndAddCombinedNavState(timestamp);
-  }
-}
-
-std::vector<lc::Time> GraphLocalizer::TimestampsToAdd(const lc::Time timestamp, const lc::Time last_added_timestamp) {
-  if (!params_.limit_imu_factor_spacing) return {timestamp};
-  const double timestamp_difference = timestamp - last_added_timestamp;
-  if (timestamp_difference < params_.max_imu_factor_spacing) return {timestamp};
-  // Evenly distribute timestamps so that the min number is added such that each spacing is <= max_imu_factor_spacing
-  const int num_timestamps_to_add = std::ceil(timestamp_difference / params_.max_imu_factor_spacing);
-  const double timestamps_to_add_spacing = timestamp_difference / num_timestamps_to_add;
-  std::vector<lc::Time> timestamps_to_add;
-  // Add up to final timestamp, insert timestamp argument as final timestamp to ensure no floating point errors occur,
-  // since the final timestamp should exactly match the given timestamp
-  for (int i = 1; i < num_timestamps_to_add; ++i) {
-    const double timestamp_to_add = last_added_timestamp + i * timestamps_to_add_spacing;
-    // TODO(rsoussan): Account for recent enough when calculating spacing?
-    if (MeasurementRecentEnough(timestamp_to_add)) timestamps_to_add.emplace_back(timestamp_to_add);
-  }
-  timestamps_to_add.emplace_back(timestamp);
-
-  return timestamps_to_add;
-}
-
-bool GraphLocalizer::SplitOldImuFactorAndAddCombinedNavState(const lc::Time timestamp) {
-  const auto timestamp_bounds = graph_values_->LowerAndUpperBoundTimestamp(timestamp);
-  if (!timestamp_bounds.first || !timestamp_bounds.second) {
-    LogError("SplitOldImuFactorAndAddCombinedNavState: Failed to get upper and lower bound timestamp.");
-    return false;
-  }
-
-  const lc::Time lower_bound_time = *(timestamp_bounds.first);
-  const lc::Time upper_bound_time = *(timestamp_bounds.second);
-
-  if (timestamp < lower_bound_time || timestamp > upper_bound_time) {
-    LogError("SplitOldImuFactorAndAddCombinedNavState: Timestamp is not within bounds of existing timestamps.");
-    return false;
-  }
-
-  const auto lower_bound_key_index = graph_values_->KeyIndex(lower_bound_time);
-  const auto upper_bound_key_index = graph_values_->KeyIndex(upper_bound_time);
-  if (!lower_bound_key_index || !upper_bound_key_index) {
-    LogError("SplitOldImuFactorAndAddCombinedNavState: Failed to get lower and upper bound key indices.");
-    return false;
-  }
-
-  // get old imu factor, delete it
-  bool removed_old_imu_factor = false;
-  for (auto factor_it = graph_.begin(); factor_it != graph_.end();) {
-    if (dynamic_cast<gtsam::CombinedImuFactor*>(factor_it->get()) &&
-        graph_values_->ContainsCombinedNavStateKey(**factor_it, *lower_bound_key_index) &&
-        graph_values_->ContainsCombinedNavStateKey(**factor_it, *upper_bound_key_index)) {
-      graph_.erase(factor_it);
-      removed_old_imu_factor = true;
-      break;
-    }
-    ++factor_it;
-  }
-  if (!removed_old_imu_factor) {
-    LogError(
-      "SplitOldImuFactorAndAddCombinedNavState: Failed to remove "
-      "old imu factor.");
-    return false;
-  }
-
-  const auto lower_bound_bias = graph_values_->at<gtsam::imuBias::ConstantBias>(sym::B(*lower_bound_key_index));
-  if (!lower_bound_bias) {
-    LogError("SplitOldImuFactorAndAddCombinedNavState: Failed to get lower bound bias.");
-    return false;
-  }
-
-  // Add first factor and new nav state at timestamp
-  auto first_integrated_pim = latest_imu_integrator_.IntegratedPim(*lower_bound_bias, lower_bound_time, timestamp,
-                                                                   latest_imu_integrator_.pim_params());
-  if (!first_integrated_pim) {
-    LogError("SplitOldImuFactorAndAddCombinedNavState: Failed to create first integrated pim.");
-    return false;
-  }
-
-  const auto lower_bound_combined_nav_state = graph_values_->GetCombinedNavState(lower_bound_time);
-  if (!lower_bound_combined_nav_state) {
-    LogError("SplitOldImuFactorAndAddCombinedNavState: Failed to get lower bound combined nav state.");
-    return false;
-  }
-
-  if (!CreateAndAddImuFactorAndPredictedCombinedNavState(*lower_bound_combined_nav_state, *first_integrated_pim)) {
-    LogError("SplitOldImuFactorAndAddCombinedNavState: Failed to create and add imu factor.");
-    return false;
-  }
-
-  // Add second factor, use lower_bound_bias as starting bias since that is the
-  // best estimate available
-  auto second_integrated_pim = latest_imu_integrator_.IntegratedPim(*lower_bound_bias, timestamp, upper_bound_time,
-                                                                    latest_imu_integrator_.pim_params());
-  if (!second_integrated_pim) {
-    LogError("SplitOldImuFactorAndAddCombinedNavState: Failed to create second integrated pim.");
-    return false;
-  }
-
-  // New nav state already added so just get its key index
-  const auto new_key_index = graph_values_->KeyIndex(timestamp);
-  if (!new_key_index) {
-    LogError("SplitOldImuFactorAndAddCombinedNavState: Failed to get new key index.");
-    return false;
-  }
-
-  const auto combined_imu_factor =
-    ii::MakeCombinedImuFactor(*new_key_index, *upper_bound_key_index, *second_integrated_pim);
-  graph_.push_back(combined_imu_factor);
-  return true;
-}
-
-bool GraphLocalizer::CreateAndAddLatestImuFactorAndCombinedNavState(const lc::Time timestamp) {
-  if (!latest_imu_integrator_.IntegrateLatestImuMeasurements(timestamp)) {
-    LogError("CreateAndAddLatestImuFactorAndCombinedNavState: Failed to integrate latest imu measurements.");
-    return false;
-  }
-
-  const auto latest_combined_nav_state = graph_values_->LatestCombinedNavState();
-  if (!latest_combined_nav_state) {
-    LogError("CreateAndAddLatestImuFactorAndCombinedNavState: Failed to get latest combined nav state.");
-    return false;
-  }
-  if (!CreateAndAddImuFactorAndPredictedCombinedNavState(*latest_combined_nav_state, latest_imu_integrator_.pim())) {
-    LogError("CreateAndAddLatestImuFactorAndCombinedNavState: Failed to create and add imu factor.");
-    return false;
-  }
-
-  const auto latest_bias = graph_values_->LatestBias();
-  if (!latest_bias) {
-    LogError("CreateAndAddLatestImuFactorAndCombinedNavState: Failed to get latest bias.");
-    return false;
-  }
-
-  latest_imu_integrator_.ResetPimIntegrationAndSetBias(latest_bias->first);
-  return true;
-}
-
-bool GraphLocalizer::CreateAndAddImuFactorAndPredictedCombinedNavState(
-  const lc::CombinedNavState& global_N_body, const gtsam::PreintegratedCombinedMeasurements& pim) {
-  const auto key_index_0 = graph_values_->KeyIndex(global_N_body.timestamp());
-  if (!key_index_0) {
-    LogError("CreateAndAddImuFactorAndPredictedCombinedNavState: Failed to get first key index.");
-    return false;
-  }
-
-  const lc::CombinedNavState global_N_body_predicted = ii::PimPredict(global_N_body, pim);
-  const int key_index_1 = GenerateKeyIndex();
-  const auto combined_imu_factor = ii::MakeCombinedImuFactor(*key_index_0, key_index_1, pim);
-  graph_.push_back(combined_imu_factor);
-  graph_values_->AddCombinedNavState(global_N_body_predicted, key_index_1);
-  return true;
-}
-
-// Adapted from gtsam::BatchFixedLagSmoother
-gtsam::NonlinearFactorGraph GraphLocalizer::MarginalFactors(
-  const gtsam::NonlinearFactorGraph& old_factors, const gtsam::KeyVector& old_keys,
-  const gtsam::GaussianFactorGraph::Eliminate& eliminate_function) const {
-  // Old keys not present in old factors.  This shouldn't occur.
-  if (old_keys.size() == 0) {
-    LogDebug("MarginalFactors: No old keys provided.");
-    return old_factors;
-  }
-
-  // Linearize Graph
-  const auto linearized_graph = old_factors.linearize(graph_values_->values());
-  const auto linear_marginal_factors =
-    *(linearized_graph->eliminatePartialMultifrontal(old_keys, eliminate_function).second);
-  return gtsam::LinearContainerFactor::ConvertLinearGraph(linear_marginal_factors, graph_values_->values());
-}
-
-bool GraphLocalizer::SlideWindow(const boost::optional<gtsam::Marginals>& marginals, const lc::Time last_latest_time) {
-  const auto graph_values_ideal_new_oldest_time = graph_values_->SlideWindowNewOldestTime();
-  if (!graph_values_ideal_new_oldest_time) {
-    LogDebug("SlideWindow: No states removed. ");
-    return true;
-  }
-  // Ensure that new oldest time isn't more recent than last latest time
-  // since then priors couldn't be added for the new oldest state
-  if (last_latest_time < *graph_values_ideal_new_oldest_time)
-    LogError("SlideWindow: Ideal oldest time is more recent than last latest time.");
-  const auto new_oldest_time = std::min(last_latest_time, *graph_values_ideal_new_oldest_time);
-
-  // Add marginal factors for marginalized values
-  auto old_keys = graph_values_->OldKeys(new_oldest_time);
-  // Since cumlative factors have many keys and shouldn't be marginalized, need to remove old measurements depending on
-  // old keys before marginalizing and sliding window
-  RemoveOldMeasurementsFromCumulativeFactors(old_keys);
-  auto old_factors = graph_values_->RemoveOldFactors(old_keys, graph_);
-  gtsam::KeyVector old_feature_keys;
-  if (params_.factor.projection_adder.enabled) {
-    // Call remove old factors before old feature keys, since old feature keys depend on
-    // number of factors per key remaining
-    old_feature_keys = graph_values_->OldFeatureKeys(graph_);
-    auto old_feature_factors = graph_values_->RemoveOldFactors(old_feature_keys, graph_);
-    old_keys.insert(old_keys.end(), old_feature_keys.begin(), old_feature_keys.end());
-    old_factors.push_back(old_feature_factors);
-  }
-  if (params_.add_marginal_factors) {
-    const auto marginal_factors = MarginalFactors(old_factors, old_keys, gtsam::EliminateQR);
-    for (const auto& marginal_factor : marginal_factors) {
-      graph_.push_back(marginal_factor);
-    }
-  }
-
-  graph_values_->RemoveOldCombinedNavStates(new_oldest_time);
-  if (params_.factor.projection_adder.enabled) graph_values_->RemoveOldFeatures(old_feature_keys);
-
-  // Remove old data from other containers
-  // TODO(rsoussan): Just use new_oldest_time and don't bother getting oldest timestamp here?
-  const auto oldest_timestamp = graph_values_->OldestTimestamp();
-  if (!oldest_timestamp || *oldest_timestamp != new_oldest_time) {
-    LogError("SlideWindow: Failed to get oldest timestamp.");
-    return false;
-  }
-
-  feature_tracker_->RemoveOldFeaturePointsAndSlideWindow(*oldest_timestamp);
-  latest_imu_integrator_.RemoveOldMeasurements(*oldest_timestamp);
-  RemoveOldBufferedFactors(*oldest_timestamp);
-
-  if (params_.factor.projection_adder.enabled && params_.factor.projection_adder.add_point_priors && marginals_) {
-    UpdatePointPriors(*marginals_);
-  }
-
-  if (params_.add_priors) {
-    // Add prior to oldest nav state using covariances from last round of
-    // optimization
-    const auto global_N_body_oldest = graph_values_->OldestCombinedNavState();
-    if (!global_N_body_oldest) {
-      LogError("SlideWindow: Failed to get oldest combined nav state.");
-      return false;
-    }
-
-    LogDebug("SlideWindow: Oldest state time: " << global_N_body_oldest->timestamp());
-
-    const auto key_index = graph_values_->OldestCombinedNavStateKeyIndex();
-    if (!key_index) {
-      LogError("SlideWindow: Failed to get oldest combined nav state key index.");
-      return false;
-    }
-
-    LogDebug("SlideWindow: key index: " << *key_index);
-
-    // Make sure priors are removed before adding new ones
-    RemovePriors(*key_index);
-    if (marginals) {
-      lc::CombinedNavStateNoise noise;
-      noise.pose_noise = Robust(
-        gtsam::noiseModel::Gaussian::Covariance(marginals->marginalCovariance(sym::P(*key_index))), params_.huber_k);
-      noise.velocity_noise = Robust(
-        gtsam::noiseModel::Gaussian::Covariance(marginals->marginalCovariance(sym::V(*key_index))), params_.huber_k);
-      noise.bias_noise = Robust(
-        gtsam::noiseModel::Gaussian::Covariance(marginals->marginalCovariance(sym::B(*key_index))), params_.huber_k);
-      AddPriors(*global_N_body_oldest, noise, *key_index, graph_);
-    } else {
-      // TODO(rsoussan): Add seperate marginal fallback sigmas instead of relying on starting prior sigmas
-      AddStartingPriors(*global_N_body_oldest, *key_index, graph_);
-    }
-  }
-
-  return true;
-}
-
-void GraphLocalizer::UpdatePointPriors(const gtsam::Marginals& marginals) {
-  const auto feature_keys = graph_values_->FeatureKeys();
-  for (const auto& feature_key : feature_keys) {
-    const auto world_t_point = graph_values_->at<gtsam::Point3>(feature_key);
-    if (!world_t_point) {
-      LogError("UpdatePointPriors: Failed to get world_t_point.");
-      continue;
-    }
-    for (auto factor_it = graph_.begin(); factor_it != graph_.end();) {
-      const auto point_prior_factor = dynamic_cast<gtsam::PriorFactor<gtsam::Point3>*>(factor_it->get());
-      if (point_prior_factor && (point_prior_factor->key() == feature_key)) {
-        // Erase old prior
-        factor_it = graph_.erase(factor_it);
-        // Add updated one
-        const auto point_prior_noise =
-          Robust(gtsam::noiseModel::Gaussian::Covariance(marginals.marginalCovariance(feature_key)), params_.huber_k);
-        const gtsam::PriorFactor<gtsam::Point3> point_prior_factor(feature_key, *world_t_point, point_prior_noise);
-        graph_.push_back(point_prior_factor);
-        // Only one point prior per feature
-        break;
-      } else {
-        ++factor_it;
-      }
-    }
-  }
-}
-
-void GraphLocalizer::RemovePriors(const int key_index) {
-  int removed_factors = 0;
-  for (auto factor_it = graph_.begin(); factor_it != graph_.end();) {
-    bool erase_factor = false;
-    const auto pose_prior_factor = dynamic_cast<gtsam::PriorFactor<gtsam::Pose3>*>(factor_it->get());
-    const auto loc_pose_factor = dynamic_cast<gtsam::LocPoseFactor*>(factor_it->get());
-    if (pose_prior_factor && !loc_pose_factor && pose_prior_factor->key() == sym::P(key_index)) {
-      erase_factor = true;
-    }
-    const auto velocity_prior_factor = dynamic_cast<gtsam::PriorFactor<gtsam::Velocity3>*>(factor_it->get());
-    if (velocity_prior_factor && velocity_prior_factor->key() == sym::V(key_index)) {
-      erase_factor = true;
-    }
-    const auto bias_prior_factor = dynamic_cast<gtsam::PriorFactor<gtsam::imuBias::ConstantBias>*>(factor_it->get());
-    if (bias_prior_factor && bias_prior_factor->key() == sym::B(key_index)) {
-      erase_factor = true;
-    }
-
-    if (erase_factor) {
-      factor_it = graph_.erase(factor_it);
-      ++removed_factors;
-    } else {
-      ++factor_it;
-      continue;
-    }
-  }
-  LogDebug("RemovePriors: Erase " << removed_factors << " factors.");
-=======
 void GraphLocalizer::DoPostSlideWindowActions(const localization_common::Time oldest_allowed_time,
                                               const boost::optional<gtsam::Marginals>& marginals) {
   feature_tracker_->RemoveOldFeaturePointsAndSlideWindow(oldest_allowed_time);
   latest_imu_integrator_->RemoveOldMeasurements(oldest_allowed_time);
->>>>>>> c8496660
 }
 
 void GraphLocalizer::BufferCumulativeFactors() {
