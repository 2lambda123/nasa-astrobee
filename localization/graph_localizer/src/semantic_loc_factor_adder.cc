--- conflicted
+++ resolved
@@ -98,61 +98,6 @@
   lm::MatchedProjectionsMeasurement matched_projections_measurement;
   matched_projections_measurement.timestamp = semantic_dets.timestamp;
   // Outer loop through objects so we only do transform/projection once
-<<<<<<< HEAD
-  LogInfo("SemanticLoc: adding sem loc factors");
-  std::set<const lm::SemanticDet*> used_dets;
-  for (const auto& classes : object_poses_) {
-    int cls = classes.first;
-    // ignore cameras and laptops
-    if (cls == 1 || cls == 0) {
-      continue;
-    }
-    for (const auto& world_T_obj : classes.second) {
-      Eigen::Vector2d cam_obj_px;
-      try {
-        const auto world_T_cam = lc::GtPose(world_T_body).compose(params().body_T_cam);
-        gtsam::PinholeCamera<gtsam::Cal3_S2> camera(world_T_cam, *params().cam_intrinsics);
-        cam_obj_px = camera.project(world_T_obj.translation());
-      } catch (gtsam::CheiralityException e) {
-        // Point behind camera
-        continue;
-      }
-
-      float best_dist = std::numeric_limits<float>::max();
-      float second_best_dist = std::numeric_limits<float>::max();
-      const lm::SemanticDet *best_det = nullptr;
-
-      for (const auto& det : semantic_dets.semantic_dets) {
-        // gtsam::Point2 is an Eigen::Vector2d typedef
-        float dist;
-        if (params().scale_matching_distance_with_bbox) {
-          dist = ((cam_obj_px - det.image_point).array()/(det.bounding_box.array()/2.)).matrix().norm();
-        } else {
-          dist = (cam_obj_px - det.image_point).norm();
-        }
-
-        if (dist < best_dist && cls == det.class_id && used_dets.count(&det) == 0) {
-          second_best_dist = best_dist;
-          best_dist = dist;
-          best_det = &det;
-        }
-      }
-
-      // have second_best_dist requirement to avoid any ambiguity
-      if (best_det && best_dist < params().matching_distance_thresh && 
-          second_best_dist > params().matching_distance_thresh * params().matching_distance_second_best_thresh) {
-        used_dets.insert(best_det);
-        last_matches_.push_back(SemanticMatch(cls, cam_obj_px, best_det->image_point, best_det->bounding_box));
-
-        LogInfo("SemanticLoc: adding matched proj measurement with dist: " << best_dist);
-        lm::MatchedProjection mp(best_det->image_point, best_det->bounding_box, world_T_obj.translation(), semantic_dets.timestamp);
-        matched_projections_measurement.matched_projections.push_back(mp);
-      } else {
-        last_matches_.push_back(SemanticMatch(cls, cam_obj_px));
-      }
-    }
-  }
-=======
   LogDebug("SemanticLoc: adding sem loc factors");
 
   assigner_->assign(world_T_body, semantic_dets.semantic_dets);
@@ -163,7 +108,6 @@
   lm::MatchedProjection mp(best_det->image_point, best_det->bounding_box, world_T_obj.translation(), semantic_dets.timestamp);
   matched_projections_measurement.matched_projections.push_back(mp);
   */
->>>>>>> 48f79de2
 
   // only for visualizing unmatched detections
   for (const auto& det : semantic_dets.semantic_dets) {
