--- conflicted
+++ resolved
@@ -37,11 +37,8 @@
   <run_depend>ff_msgs</run_depend>
   <run_depend>nodelet</run_depend>
   <run_depend>tf2</run_depend>
-<<<<<<< HEAD
+  <run_depend>config_reader</run_depend>
   <export>
     <nodelet plugin="${prefix}/nodelet_plugins.xml" />
   </export>
-=======
-  <run_depend>config_reader</run_depend>
->>>>>>> ff3287b8
 </package>