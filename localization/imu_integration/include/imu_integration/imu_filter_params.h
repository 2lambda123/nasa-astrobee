--- conflicted
+++ resolved
@@ -22,23 +22,14 @@
 
 namespace imu_integration {
 struct ImuFilterParams {
-<<<<<<< HEAD
-  // Filter for fan speed modes (quiet = 2000 rpm, nominal = 2500 rpm, fast = 2800 rpm)
-=======
   // Filter for fan speed modes (quiet = 2000 rpm, nominal = 2500 rpm, aggressive = 2800 rpm)
->>>>>>> 509657af
   // none, butter, butter20_83, butter3, butter5, butter5_1, butter5_05
   std::string quiet_accel = "none";
   std::string quiet_ang_vel = "none";
   std::string nominal_accel = "none";
   std::string nominal_ang_vel = "none";
-<<<<<<< HEAD
-  std::string fast_accel = "none";
-  std::string fast_ang_vel = "none";
-=======
   std::string aggressive_accel = "none";
   std::string aggressive_ang_vel = "none";
->>>>>>> 509657af
 };
 }  // namespace imu_integration
 
