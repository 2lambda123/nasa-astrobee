--- conflicted
+++ resolved
@@ -36,11 +36,7 @@
 find_package(Eigen3 REQUIRED)
 
 catkin_package(
-<<<<<<< HEAD
-  INCLUDE_DIRS include ${GTSAM_INCLUDE_DIR} ${Boost_INCLUDE_DIRS} 
-=======
   INCLUDE_DIRS include 
->>>>>>> 507d4f73
   LIBRARIES ${PROJECT_NAME} ${GTSAM_LIBRARIES} gtsam
   CATKIN_DEPENDS
     camera
