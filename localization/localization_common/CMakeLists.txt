#Copyright(c) 2017, United States Government, as represented by the
#Administrator of the National Aeronautics and Space Administration.
#
#All rights reserved.
#
#The Astrobee platform is licensed under the Apache License, Version 2.0
#(the "License"); you may not use this file except in compliance with the
#License.You may obtain a copy of the License at
#
#http:  // www.apache.org/licenses/LICENSE-2.0
#
#Unless required by applicable law or agreed to in writing, software
#distributed under the License is distributed on an "AS IS" BASIS, WITHOUT
#WARRANTIES OR CONDITIONS OF ANY KIND, either express or implied.See the
#License for the specific language governing permissions and limitations
#under the License.

cmake_minimum_required(VERSION 3.0)
project(localization_common)

## Compile as C++14, supported in ROS Kinetic and newer
add_compile_options(-std=c++14)

## Find catkin macros and libraries
find_package(catkin2 REQUIRED COMPONENTS
	camera
	config_reader
	msg_conversions
  ff_msgs
)

# Find GTSAM
find_package(GTSAM REQUIRED)

# System dependencies are found with CMake's conventions
find_package(Eigen3 REQUIRED)

catkin_package(
  INCLUDE_DIRS include ${GTSAM_INCLUDE_DIR} ${Boost_INCLUDE_DIRS} 
  LIBRARIES ${PROJECT_NAME} ${GTSAM_LIBRARIES}
  CATKIN_DEPENDS
    camera
    config_reader
    msg_conversions
    ff_msgs
  DEPENDS gtsam
)

###########
## Build ##
###########

# Specify additional locations of header files
include_directories(
  include
  ${catkin_INCLUDE_DIRS}
  ${GTSAM_INCLUDE_DIR}
  ${EIGEN3_INCLUDE_DIRS}
)

# Declare C++ libraries
add_library(${PROJECT_NAME}
  src/averager.cc
  src/combined_nav_state.cc
  src/combined_nav_state_covariances.cc
  src/rate_timer.cc
  src/ros_timer.cc
  src/time.cc
  src/timer.cc
  src/utilities.cc
)
add_dependencies(${PROJECT_NAME} ${catkin_EXPORTED_TARGETS})
target_link_libraries(${PROJECT_NAME} gtsam ${catkin_LIBRARIES})

#############
## Install ##
#############

# Mark libraries for installation
install(TARGETS ${PROJECT_NAME}
  ARCHIVE DESTINATION ${CATKIN_PACKAGE_LIB_DESTINATION}
  LIBRARY DESTINATION ${CATKIN_PACKAGE_LIB_DESTINATION}
  RUNTIME DESTINATION ${CATKIN_GLOBAL_BIN_DESTINATION}
)

<<<<<<< HEAD
create_library(TARGET ${PROJECT_NAME} 
  LIBS ${catkin_LIBRARIES} camera config_reader gtsam msg_conversions 
  INC ${catkin_INCLUDE_DIRS} ${Boost_INCLUDE_DIRS}   
  DEPS 
)

if(CATKIN_ENABLE_TESTING)
  find_package(rostest REQUIRED)
  add_rostest_gtest(test_utilities_localization_common
    test/test_utilities.test
    test/test_utilities.cc
  )
  target_link_libraries(test_utilities_localization_common
    localization_common 
  )
endif()
=======
# Mark cpp header files for installation
install(DIRECTORY include/${PROJECT_NAME}/
  DESTINATION ${CATKIN_PACKAGE_INCLUDE_DESTINATION}
  FILES_MATCHING PATTERN "*.h"
  PATTERN ".svn" EXCLUDE
)
>>>>>>> 141dbf78
<|MERGE_RESOLUTION|>--- conflicted
+++ resolved
@@ -83,13 +83,6 @@
   RUNTIME DESTINATION ${CATKIN_GLOBAL_BIN_DESTINATION}
 )
 
-<<<<<<< HEAD
-create_library(TARGET ${PROJECT_NAME} 
-  LIBS ${catkin_LIBRARIES} camera config_reader gtsam msg_conversions 
-  INC ${catkin_INCLUDE_DIRS} ${Boost_INCLUDE_DIRS}   
-  DEPS 
-)
-
 if(CATKIN_ENABLE_TESTING)
   find_package(rostest REQUIRED)
   add_rostest_gtest(test_utilities_localization_common
@@ -100,11 +93,10 @@
     localization_common 
   )
 endif()
-=======
+
 # Mark cpp header files for installation
 install(DIRECTORY include/${PROJECT_NAME}/
   DESTINATION ${CATKIN_PACKAGE_INCLUDE_DESTINATION}
   FILES_MATCHING PATTERN "*.h"
   PATTERN ".svn" EXCLUDE
-)
->>>>>>> 141dbf78
+)