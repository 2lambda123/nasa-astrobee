--- conflicted
+++ resolved
@@ -10,10 +10,6 @@
 
 \subpage handrail
 
-<<<<<<< HEAD
-\subpage localization_manager
-
-=======
 \subpage imuaugmentor
  
 \subpage imuintegration
@@ -26,20 +22,10 @@
 
 \subpage localizationmeasurements
 
->>>>>>> 7a2f6a46
 \subpage localization_node
 
 \subpage opticalflow
 
-<<<<<<< HEAD
-\subpage camera
-
-\subpage handrail
-
-\subpage interestpoint
-
-=======
->>>>>>> 7a2f6a46
 \subpage markertracking
 
 \subpage sparsemapping
