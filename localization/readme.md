\page localization Localization

This folder consists of various sensing algorithms which serve as input to localization, along with the graph-based localizer and helper libraries for components of its functionality.  It also contains libraries for other localization functionality, such as imu augmentation, a ground truth localizer primarily for use with simulation, and a vive localization package. 

\subpage camera

\subpage graphlocalizer

\subpage groundtruthlocalizer

\subpage handrail

<<<<<<< HEAD
\subpage localization_manager

=======
\subpage imuaugmentor
 
\subpage imuintegration

\subpage interestpoint

\subpage localizationcommon

\subpage localization_manager

\subpage localizationmeasurements

>>>>>>> 37fb5bef
\subpage localization_node

\subpage opticalflow

<<<<<<< HEAD
\subpage camera

\subpage handrail

\subpage interestpoint

=======
>>>>>>> 37fb5bef
\subpage markertracking

\subpage sparsemapping

\subpage vive_localization<|MERGE_RESOLUTION|>--- conflicted
+++ resolved
@@ -10,10 +10,6 @@
 
 \subpage handrail
 
-<<<<<<< HEAD
-\subpage localization_manager
-
-=======
 \subpage imuaugmentor
  
 \subpage imuintegration
@@ -26,20 +22,10 @@
 
 \subpage localizationmeasurements
 
->>>>>>> 37fb5bef
 \subpage localization_node
 
 \subpage opticalflow
 
-<<<<<<< HEAD
-\subpage camera
-
-\subpage handrail
-
-\subpage interestpoint
-
-=======
->>>>>>> 37fb5bef
 \subpage markertracking
 
 \subpage sparsemapping
