--- conflicted
+++ resolved
@@ -32,11 +32,8 @@
 
 find_package(PCL REQUIRED COMPONENTS common features filters octree search)
 
-<<<<<<< HEAD
-=======
 find_package(pcl_conversions REQUIRED)
 
->>>>>>> 2ffae0b9
 # Find OpenCV
 SET(CMAKE_MODULE_PATH "${CMAKE_SOURCE_DIR}/../../cmake")
 find_package(OpenCV331 REQUIRED)
@@ -45,11 +42,7 @@
 find_package(Eigen3 REQUIRED)
 
 catkin_package(
-<<<<<<< HEAD
-  LIBRARIES ${PROJECT_NAME} ${OpenCV_LIBRARIES} ${PCL_LIBRARIES} 
-=======
   LIBRARIES ${PROJECT_NAME} ${OpenCV_LIBRARIES} ${PCL_LIBRARIES} ${pcl_conversions_INCLUDE_DIRS}  
->>>>>>> 2ffae0b9
   INCLUDE_DIRS include ${PCL_INCLUDE_DIRS} 
   CATKIN_DEPENDS ff_msgs config_reader localization_common msg_conversions point_cloud_common 
 )
@@ -65,10 +58,7 @@
   ${EIGEN3_INCLUDE_DIRS}
   ${OpenCV_INCLUDE_DIRS}
   ${PCL_INCLUDE_DIRS}
-<<<<<<< HEAD
-=======
   ${pcl_conversions_INCLUDE_DIRS}
->>>>>>> 2ffae0b9
 )
 
 # Declare C++ libraries
