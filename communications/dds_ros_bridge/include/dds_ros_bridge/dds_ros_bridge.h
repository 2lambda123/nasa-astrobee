/* Copyright (c) 2017, United States Government, as represented by the
 * Administrator of the National Aeronautics and Space Administration.
 * 
 * All rights reserved.
 * 
 * The Astrobee platform is licensed under the Apache License, Version 2.0
 * (the "License"); you may not use this file except in compliance with the
 * License. You may obtain a copy of the License at
 * 
 *     http://www.apache.org/licenses/LICENSE-2.0
 * 
 * Unless required by applicable law or agreed to in writing, software
 * distributed under the License is distributed on an "AS IS" BASIS, WITHOUT
 * WARRANTIES OR CONDITIONS OF ANY KIND, either express or implied. See the
 * License for the specific language governing permissions and limitations
 * under the License.
 */

#ifndef DDS_ROS_BRIDGE_DDS_ROS_BRIDGE_H_
#define DDS_ROS_BRIDGE_DDS_ROS_BRIDGE_H_

#include <pluginlib/class_list_macros.h>

#include <map>
#include <memory>
#include <string>
#include <vector>

#include "config_reader/config_reader.h"

#include "dds_ros_bridge/rapid_command_ros_command_plan.h"
#include "dds_ros_bridge/rapid_compressed_file_ros_compressed_file.h"
#include "dds_ros_bridge/rapid_pub.h"
#include "dds_ros_bridge/rapid_sub_ros_pub.h"
#include "dds_ros_bridge/ros_access_control.h"
#include "dds_ros_bridge/ros_ack.h"
#include "dds_ros_bridge/ros_agent_state.h"
#include "dds_ros_bridge/ros_arm_joint_sample.h"
#include "dds_ros_bridge/ros_arm_state.h"
#include "dds_ros_bridge/ros_battery_state.h"
#include "dds_ros_bridge/ros_command.h"
#include "dds_ros_bridge/ros_command_config_rapid_command_config.h"
#include "dds_ros_bridge/ros_compressed_file_ack.h"
#include "dds_ros_bridge/ros_compressed_file_rapid_compressed_file.h"
#include "dds_ros_bridge/ros_compressed_image_rapid_image.h"
#include "dds_ros_bridge/ros_cpu_state.h"
#include "dds_ros_bridge/ros_data_to_disk.h"
#include "dds_ros_bridge/ros_disk_state.h"
#include "dds_ros_bridge/ros_fault_config.h"
#include "dds_ros_bridge/ros_fault_state.h"
#include "dds_ros_bridge/ros_gnc_fam_cmd_state.h"
#include "dds_ros_bridge/ros_gnc_control_state.h"
#include "dds_ros_bridge/ros_guest_science.h"
#include "dds_ros_bridge/ros_inertia.h"
#include "dds_ros_bridge/ros_log_sample.h"
#include "dds_ros_bridge/ros_odom_rapid_position.h"
#include "dds_ros_bridge/ros_payload_state.h"
#include "dds_ros_bridge/ros_plan_status_rapid_plan_status.h"
#include "dds_ros_bridge/ros_pmc_cmd_state.h"
#include "dds_ros_bridge/ros_pose_rapid_position.h"
#include "dds_ros_bridge/ros_string_rapid_text_message.h"
#include "dds_ros_bridge/ros_sub_rapid_pub.h"
#include "dds_ros_bridge/ros_telemetry_rapid_telemetry.h"

#include "ff_msgs/SetRate.h"

#include "ff_util/ff_names.h"
#include "ff_util/ff_nodelet.h"

// SoraCore Includes
#include "knDds/DdsSupport.h"
#include "knDds/DdsEntitiesFactory.h"
#include "knDds/DdsEntitiesFactorySvc.h"

// miro includes
#include "miro/Configuration.h"
#include "miro/Robot.h"
#include "miro/Log.h"

// ros includes
#include "std_msgs/String.h"

namespace kn {
  class DdsEntitiesFactorySvc;
}  // end namespace kn

namespace dds_ros_bridge {

enum RateType {
  COMM_STATUS,
  CPU_STATE,
  DISK_STATE,
  EKF_STATE,
  GNC_STATE,
  PMC_CMD_STATE,
  POSITION,
  SPARSE_MAPPING_POSE
};

class RosSubRapidPub;

class DdsRosBridge : public ff_util::FreeFlyerNodelet {
 public:
  DdsRosBridge();
  ~DdsRosBridge();

  /**
   * Build Ros subscribers to Rapid publishers
   * @param  subTopic       topic to subscribe to  ex: "/camera/image"
   * @return                successful
   */
  bool BuildAccessControlStateToRapid(const std::string& sub_topic,
                                      const std::string& name);
  bool BuildAckToRapid(const std::string& sub_topic,
                       const std::string& name);
  bool BuildAgentStateToRapid(const std::string& sub_topic,
                              const std::string& name);
  bool BuildArmJointSampleToRapid(const std::string& sub_topic,
                                  const std::string& name);
  bool BuildArmStateToRapid(const std::string& sub_topic,
                            const std::string& name);
  bool BuildBatteryStateToRapid(const std::string& sub_topic_battery_state_TL,
                                const std::string& sub_topic_battery_state_TR,
                                const std::string& sub_topic_battery_state_BL,
                                const std::string& sub_topic_battery_state_BR,
                                const std::string& sub_topic_battery_temp_TL,
                                const std::string& sub_topic_battery_temp_TR,
                                const std::string& sub_topic_battery_temp_BL,
                                const std::string& sub_topic_battery_temp_BR,
                                const std::string& name);
  bool BuildCommandToRapid(const std::string& sub_topic,
                           const std::string& ac_sub_topic,
                           const std::string& failed_cmd_sub_topic,
                           const std::string& name);
  bool BuildCompressedFileToRapid(const std::string& sub_topic,
                                  const std::string& name);
  bool BuildCompressedFileAckToRapid(const std::string& sub_topic,
                                     const std::string& name);
  bool BuildCompressedImageToImage(const std::string& sub_topic,
                                   const std::string& name);
  bool BuildCpuStateToRapid(const std::string& sub_topic,
                            const std::string& name);
  bool BuildDataToDiskStateToRapid(const std::string& state_sub_topic,
                                   const std::string& topics_sub_topic,
                                   const std::string& name);
  bool BuildDiskStateToRapid(const std::string& sub_topic,
                             const std::string& name);
  bool BuildFaultConfigToRapid(const std::string& sub_topic,
                               const std::string& name);
  bool BuildFaultStateToRapid(const std::string& sub_topic,
                              const std::string& name);
  bool BuildGncFamCmdStateToRapid(const std::string& sub_topic,
                                  const std::string& name);
  bool BuildGncControlStateToRapid(const std::string& sub_topic,
                                   const std::string& name);
  bool BuildGuestScienceToRapid(const std::string& state_sub_topic,
                                const std::string& config_sub_topic,
                                const std::string& data_sub_topic,
                                const std::string& name);
  bool BuildInertiaDataToRapid(const std::string& sub_topic,
                               const std::string& name);
  bool BuildLogSampleToRapid(const std::string& sub_topic,
                             const std::string& name);
  bool BuildOdomToPosition(const std::string& sub_topic,
                           const std::string& name);
  bool BuildPayloadStateToPayloadState(const std::string& sub_topic,
                                       const std::string& name);
  bool BuildPlanStatusToPlanStatus(const std::string& sub_topic,
                                   const std::string& name);
  bool BuildPmcCmdStateToRapid(const std::string& sub_topic,
                               const std::string& name);
<<<<<<< HEAD
=======
  bool BuildPoseToPosition(const std::string& sub_topic,
                           const std::string& name);
>>>>>>> 7a2f6a46
  bool BuildStringToTextMessage(const std::string& name);
  bool BuildTelemetryToRapid(const std::string& sub_topic,
                             const std::string& name);

  /**
   * Build Rapid subscribers to Ros publishers
   * @param subscribeTopic topix suffix for RAPID ex : "-debug"
   * @param pubTopic topic to publish to
   *
   * @return successful
   */
  bool BuildCommandToCommand(const std::string& pub_topic,
                             const std::string& name);
  bool BuildCompressedFileToCompressedFile(const std::string& pub_topic,
                                           const std::string& name);


  /**
   * Build Rapid publisher for one time message
   */
  bool BuildCommandConfigToCommandConfig(const std::string& name);

  bool SetTelem(float rate, std::string &err_msg, RateType type);

  bool SetCommStatusRate(float rate, std::string &err_msg);
  bool SetCpuStateRate(float rate, std::string &err_msg);
  bool SetDiskStateRate(float rate, std::string &err_msg);
  bool SetEkfPositionRate(float rate, std::string &err_msg, RateType type);
  bool SetGncStateRate(float rate, std::string &err_msg);
  bool SetPmcStateRate(float rate, std::string &err_msg);
  bool SetSparseMappingPoseRate(float rate, std::string &err_msg);

  bool SetTelemRateCallback(ff_msgs::SetRate::Request &req,
                            ff_msgs::SetRate::Response &res);

 protected:
  virtual void Initialize(ros::NodeHandle *nh);
  bool ReadTopicInfo(const std::string& topic_abbr,
                    const std::string& sub_or_pub,
                    std::string& sub_topic,
                    bool& use);
  bool ReadParams();
  bool ReadRateParams();

 private:
  config_reader::ConfigReader config_params_;

  int components_;

  ros::NodeHandle nh_;

  ros::Publisher robot_name_pub_;
  ros::ServiceServer srv_set_telem_rate_;

  std::map<std::string, ff::RosSubRapidPubPtr> ros_sub_rapid_pubs_;
  std::shared_ptr<kn::DdsEntitiesFactorySvc> dds_entities_factory_;
  std::string agent_name_, participant_name_;
  std::vector<ff::RapidPubPtr> rapid_pubs_;
  std::vector<ff::RapidSubRosPubPtr> rapid_sub_ros_pubs_;
};

}  // end namespace dds_ros_bridge

#endif  // DDS_ROS_BRIDGE_DDS_ROS_BRIDGE_H_<|MERGE_RESOLUTION|>--- conflicted
+++ resolved
@@ -169,11 +169,8 @@
                                    const std::string& name);
   bool BuildPmcCmdStateToRapid(const std::string& sub_topic,
                                const std::string& name);
-<<<<<<< HEAD
-=======
   bool BuildPoseToPosition(const std::string& sub_topic,
                            const std::string& name);
->>>>>>> 7a2f6a46
   bool BuildStringToTextMessage(const std::string& name);
   bool BuildTelemetryToRapid(const std::string& sub_topic,
                              const std::string& name);
