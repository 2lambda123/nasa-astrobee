--- conflicted
+++ resolved
@@ -41,13 +41,8 @@
 find_package(Soracore REQUIRED )
 
 catkin_package(
-<<<<<<< HEAD
-  LIBRARIES dds_ros_bridge
-  CATKIN_DEPENDS roscpp message_runtime std_msgs nav_msgs dds_msgs
-=======
   LIBRARIES dds_ros_bridge astrobee_astrobee_bridge
   CATKIN_DEPENDS roscpp message_runtime std_msgs nav_msgs
->>>>>>> 04fb2dfc
 )
 
 ###########
@@ -67,10 +62,6 @@
 file(GLOB cc_files
      "src/util.cc"
 )
-<<<<<<< HEAD
-add_library(dds_ros_bridge
-  ${cc_files}
-=======
 
 create_library(TARGET astrobee_astrobee_bridge
   LIBS ${LIBS}
@@ -82,7 +73,6 @@
   LIBS dds_ros_bridge
   INC ${INCLUDES}
   DEPS ${DEPS} dds_ros_bridge
->>>>>>> 04fb2dfc
 )
 add_dependencies(dds_ros_bridge ${catkin_EXPORTED_TARGETS})
 target_link_libraries(dds_ros_bridge Qt4::QtXml rapidExtAstrobee ${RTIDDS_LIBRARIES} ${catkin_LIBRARIES})
