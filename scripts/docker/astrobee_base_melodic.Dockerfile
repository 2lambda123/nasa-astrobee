# This will set up an Astrobee melodic docker container using the non-NASA install
# instructions.
# This image is the base, meaning that it contains all the installation context,
# but it doesn't copy or build the entire code.
# You must set the docker context to be the repository root directory

FROM nvidia/opengl:1.0-glvnd-runtime-ubuntu18.04

# try to suppress certain warnings during apt-get calls
ARG DEBIAN_FRONTEND=noninteractive
RUN echo 'debconf debconf/frontend select Noninteractive' | debconf-set-selections

# install of apt-utils suppresses bogus warnings later
RUN apt-get update \
  && apt-get install -y apt-utils 2>&1 | grep -v "debconf: delaying package configuration, since apt-utils is not installed" \
  && apt-get install -y \
    build-essential \
    git \
    lsb-release \
    sudo \
    wget \
  && rm -rf /var/lib/apt/lists/*

# suppress detached head warnings later
RUN git config --global advice.detachedHead false

# Install ROS Melodic----------------------------------------------------------------
COPY ./scripts/setup/*.sh /setup/astrobee/

# this command is expected to have output on stderr, so redirect to suppress warning
RUN /setup/astrobee/add_ros_repository.sh >/dev/null 2>&1

RUN apt-get update \
  && apt-get install -y \
  debhelper \
  libtinyxml-dev \
  ros-melodic-desktop \
  python-rosdep \
  && rm -rf /var/lib/apt/lists/*

<<<<<<< HEAD
# Install OpenCV----------------------------------------------------------------
# Install depending packages
RUN apt-get update && apt-get install -y \
    build-essential \
    cmake \
    git \
    pkg-config \
    libgtk-3-dev \
    libavcodec-dev \
    libavformat-dev \
    libswscale-dev \
    libv4l-dev \
    libxvidcore-dev \
    libx264-dev \
    libjpeg-dev \
    libpng-dev \
    libtiff-dev \
    gfortran \
    openexr \
    libatlas-base-dev \
    python3-dev \
    python3-numpy \
    libtbb2 \
    libtbb-dev \
    libdc1394-22-dev \
  && rm -rf /var/lib/apt/lists/*

# Downloading OpenCV repo & switching to 3.3.1 branch,
# Building OpenCV
#RUN mkdir /opencv_build && cd /opencv_build && \
#    git clone https://github.com/opencv/opencv.git && \
#    cd opencv && git checkout 3.3.1 && cd .. && \
#    git clone https://github.com/opencv/opencv_contrib.git && \
#    cd opencv_contrib && git checkout 3.3.1 && \
#    cd /opencv_build/opencv && mkdir build && cd build && \
#    cmake -D CMAKE_BUILD_TYPE=RELEASE \
#      -D CMAKE_INSTALL_PREFIX=${install_path:-/usr/local} \
#      -D INSTALL_C_EXAMPLES=ON \
#      -D INSTALL_PYTHON_EXAMPLES=ON \
#      -D OPENCV_GENERATE_PKGCONFIG=ON \
#      -D OPENCV_EXTRA_MODULES_PATH=/opencv_build/opencv_contrib/modules \
#      -D BUILD_EXAMPLES=ON \
#      -D OPENCV_ENABLED_NONFREE=YES \
#      -D ENABLE_PRECOMPILED_HEADERS=OFF .. && \
#    make -j6
#RUN cd /opencv_build/opencv/build  \
#  && make install \
#  && rm -rf /opencv_build \
#  && rm -rf /var/lib/apt/lists/*

=======
>>>>>>> a4d502fc
# Install Astrobee----------------------------------------------------------------
COPY ./scripts/setup/debians /setup/astrobee/debians

RUN apt-get update \
<<<<<<< HEAD
  && /setup/astrobee/debians/build_install_debians_18_04.sh \
=======
  && /setup/astrobee/debians/build_install_debians.sh \
>>>>>>> a4d502fc
  && rm -rf /var/lib/apt/lists/*

COPY ./scripts/setup/packages_*.lst /setup/astrobee/
# note apt-get update is run within the following shell script
RUN /setup/astrobee/install_desktop_packages.sh \
  && rm -rf /var/lib/apt/lists/*

#Add new sudo user
ENV USERNAME astrobee
RUN useradd -m $USERNAME && \
        echo "$USERNAME:$USERNAME" | chpasswd && \
        usermod --shell /bin/bash $USERNAME && \
        usermod -aG sudo $USERNAME && \
        echo "$USERNAME ALL=(ALL) NOPASSWD:ALL" >> /etc/sudoers.d/$USERNAME && \
        chmod 0440 /etc/sudoers.d/$USERNAME && \
        # Replace 1000 with your user/group id
        usermod  --uid 1000 $USERNAME && \
        groupmod --gid 1000 $USERNAME

#Add the entrypoint for docker
RUN echo "#!/bin/bash\nset -e\n\nsource \"/opt/ros/melodic/setup.bash\"\nsource \"/build/astrobee/devel/setup.bash\"\nexport ASTROBEE_CONFIG_DIR=\"/src/astrobee/astrobee/config\"\nexec \"\$@\"" > /astrobee_init.sh && \
  chmod +x /astrobee_init.sh && \
  rosdep init && \
  rosdep update 2>&1 | egrep -v 'as root|fix-permissions'<|MERGE_RESOLUTION|>--- conflicted
+++ resolved
@@ -38,68 +38,11 @@
   python-rosdep \
   && rm -rf /var/lib/apt/lists/*
 
-<<<<<<< HEAD
-# Install OpenCV----------------------------------------------------------------
-# Install depending packages
-RUN apt-get update && apt-get install -y \
-    build-essential \
-    cmake \
-    git \
-    pkg-config \
-    libgtk-3-dev \
-    libavcodec-dev \
-    libavformat-dev \
-    libswscale-dev \
-    libv4l-dev \
-    libxvidcore-dev \
-    libx264-dev \
-    libjpeg-dev \
-    libpng-dev \
-    libtiff-dev \
-    gfortran \
-    openexr \
-    libatlas-base-dev \
-    python3-dev \
-    python3-numpy \
-    libtbb2 \
-    libtbb-dev \
-    libdc1394-22-dev \
-  && rm -rf /var/lib/apt/lists/*
-
-# Downloading OpenCV repo & switching to 3.3.1 branch,
-# Building OpenCV
-#RUN mkdir /opencv_build && cd /opencv_build && \
-#    git clone https://github.com/opencv/opencv.git && \
-#    cd opencv && git checkout 3.3.1 && cd .. && \
-#    git clone https://github.com/opencv/opencv_contrib.git && \
-#    cd opencv_contrib && git checkout 3.3.1 && \
-#    cd /opencv_build/opencv && mkdir build && cd build && \
-#    cmake -D CMAKE_BUILD_TYPE=RELEASE \
-#      -D CMAKE_INSTALL_PREFIX=${install_path:-/usr/local} \
-#      -D INSTALL_C_EXAMPLES=ON \
-#      -D INSTALL_PYTHON_EXAMPLES=ON \
-#      -D OPENCV_GENERATE_PKGCONFIG=ON \
-#      -D OPENCV_EXTRA_MODULES_PATH=/opencv_build/opencv_contrib/modules \
-#      -D BUILD_EXAMPLES=ON \
-#      -D OPENCV_ENABLED_NONFREE=YES \
-#      -D ENABLE_PRECOMPILED_HEADERS=OFF .. && \
-#    make -j6
-#RUN cd /opencv_build/opencv/build  \
-#  && make install \
-#  && rm -rf /opencv_build \
-#  && rm -rf /var/lib/apt/lists/*
-
-=======
->>>>>>> a4d502fc
 # Install Astrobee----------------------------------------------------------------
 COPY ./scripts/setup/debians /setup/astrobee/debians
 
 RUN apt-get update \
-<<<<<<< HEAD
-  && /setup/astrobee/debians/build_install_debians_18_04.sh \
-=======
   && /setup/astrobee/debians/build_install_debians.sh \
->>>>>>> a4d502fc
   && rm -rf /var/lib/apt/lists/*
 
 COPY ./scripts/setup/packages_*.lst /setup/astrobee/
