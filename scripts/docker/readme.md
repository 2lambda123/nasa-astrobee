--- conflicted
+++ resolved
@@ -1,10 +1,6 @@
 \page install-docker Docker build
 
-<<<<<<< HEAD
-# Usage instructions for NASA users
-=======
 # Usage instructions for Docker
->>>>>>> 37fb5bef
 
 Here there are instructions on how to build and run the FSW using Docker.
 
@@ -29,14 +25,6 @@
     ./build.sh
 The option -n is used for ubuntu 18 docker images
 
-<<<<<<< HEAD
-To rebuild the docker image, use:
-
-	./rebuild-and-test.sh
-The extra options are the same as the build command. The resulting image will overwrite the previous image and can be used for testing purposes. Do not upload this image to the docker hub, instead use the build.sh command for size purposes, no need to have an extra layer.
-
-=======
->>>>>>> 37fb5bef
 ## Run the container
 
 To run the docker container:
@@ -76,13 +64,6 @@
     $SOURCE_PATH/submodules/platform/fetch_toolchain.sh
     $SOURCE_PATH/submodules/platform/rootfs/make_xenial.sh dev $ARMHF_CHROOT_DIR
 
-<<<<<<< HEAD
-From the source of the repository, run:
-
-	./scripts/docker/cross_compile/cross_compile.sh
-
-The code will be cross-compiles inside the docker container in /opt/astrobee, and can be copied to the robot.
-=======
 From the root of the repository, run:
 
 	./scripts/docker/cross_compile/cross_compile.sh
@@ -107,5 +88,4 @@
     ./scripts/docker/cross_compile/debian_compile.sh
 
 After the debian files are generated inside the docker image, they are copied to the
-folder before the root of the repository, ${DIR}/../../../../, where $DIR is the directory where the debian_compile.sh script is located.
->>>>>>> 37fb5bef
+folder before the root of the repository, ${DIR}/../../../../, where $DIR is the directory where the debian_compile.sh script is located.