#/bin/bash -e
#
# Copyright (c) 2017, United States Government, as represented by the
# Administrator of the National Aeronautics and Space Administration.
# 
# All rights reserved.
# 
# The Astrobee platform is licensed under the Apache License, Version 2.0
# (the "License"); you may not use this file except in compliance with the
# License. You may obtain a copy of the License at
# 
#     http://www.apache.org/licenses/LICENSE-2.0
# 
# Unless required by applicable law or agreed to in writing, software
# distributed under the License is distributed on an "AS IS" BASIS, WITHOUT
# WARRANTIES OR CONDITIONS OF ANY KIND, either express or implied. See the
# License for the specific language governing permissions and limitations
# under the License.
#
# Install the dependencies needed for the debians. Build and install flight
# software debians.

DEBIAN_LOC=$(dirname "$(readlink -f "$0")")

sudo apt-get install -y devscripts equivs libproj-dev

# delete old debians (-f avoids 'no such file' warning on first run)
rm -f *_amd64.deb
DIST=`cat /etc/os-release | grep -oP "(?<=VERSION_CODENAME=).*"`

if [ "$DIST" = "xenial" ]; then
  echo "Ubuntu 16 detected"
elif [ "$DIST" = "bionic" ]; then
  echo "Ubuntu 18 detected"
  # Install dependencies
<<<<<<< HEAD
  # luajit
  cd ${DEBIAN_LOC}/luajit
  sudo mk-build-deps -i -r -t "apt-get --no-install-recommends -y" control
  cd ${DEBIAN_LOC}
  ./build_luajit.sh || exit 1
  sudo dpkg -i luajit*_amd64.deb || exit 1
=======
>>>>>>> cd1a7445

  # opencv
  cd ${DEBIAN_LOC}/opencv
  sudo mk-build-deps -i -r -t "apt-get --no-install-recommends -y" control
  cd ${DEBIAN_LOC}
  ./build_opencv.sh || exit 1
  cd ${DEBIAN_LOC}/libopencv
  sudo dpkg -i libopencv*_amd64.deb || exit 1

  # alvar
  cp ${DEBIAN_LOC}/files/alvar_rules ${DEBIAN_LOC}/alvar/rules
  cp ${DEBIAN_LOC}/files/alvar_control ${DEBIAN_LOC}/alvar/control
  cp ${DEBIAN_LOC}/files/alvar_changelog ${DEBIAN_LOC}/alvar/changelog
  # dlib
  cp ${DEBIAN_LOC}/files/dlib_rules ${DEBIAN_LOC}/dlib/rules
  cp ${DEBIAN_LOC}/files/dlib_control ${DEBIAN_LOC}/dlib/control
  cp ${DEBIAN_LOC}/files/dlib_changelog ${DEBIAN_LOC}/dlib/changelog
  # dbow2
  cp ${DEBIAN_LOC}/files/dbow2_rules ${DEBIAN_LOC}/dbow2/rules
  cp ${DEBIAN_LOC}/files/dbow2_control ${DEBIAN_LOC}/dbow2/control
  cp ${DEBIAN_LOC}/files/dbow2_changelog ${DEBIAN_LOC}/dbow2/changelog
  # gtsam
  cp ${DEBIAN_LOC}/files/gtsam_changelog ${DEBIAN_LOC}/gtsam/changelog
  # decomputil
  # jps3d
  sudo apt-get install -y libvtk6.3 libboost-filesystem1.62.0 libboost-system1.62.0
  cp ${DEBIAN_LOC}/files_18_04/jps3d_changelog ${DEBIAN_LOC}/jps3d/changelog
  # openmvg
elif [ "$DIST" = "focal" ]; then
  echo "Ubuntu 20 detected"
  # Install dependencies
  ${DEBIAN_LOC}/install_opencv.sh
  ${DEBIAN_LOC}/install_luajit.sh

  # alvar
  cp ${DEBIAN_LOC}/files/alvar_rules ${DEBIAN_LOC}/alvar/rules
  cp ${DEBIAN_LOC}/files/alvar_control ${DEBIAN_LOC}/alvar/control
  cp ${DEBIAN_LOC}/files/alvar_changelog ${DEBIAN_LOC}/alvar/changelog
  # dlib
  cp ${DEBIAN_LOC}/files/dlib_rules ${DEBIAN_LOC}/dlib/rules
  cp ${DEBIAN_LOC}/files/dlib_control ${DEBIAN_LOC}/dlib/control
  cp ${DEBIAN_LOC}/files/dlib_changelog ${DEBIAN_LOC}/dlib/changelog
  # dbow2
  cp ${DEBIAN_LOC}/files/dbow2_rules ${DEBIAN_LOC}/dbow2/rules
  cp ${DEBIAN_LOC}/files/dbow2_control ${DEBIAN_LOC}/dbow2/control
  cp ${DEBIAN_LOC}/files/dbow2_changelog ${DEBIAN_LOC}/dbow2/changelog
  # gtsam
  cp ${DEBIAN_LOC}/files/gtsam_changelog ${DEBIAN_LOC}/gtsam/changelog
  # decomputil
  #jps3d
  sudo apt-get install -y libvtk7.1p libboost-filesystem1.71.0 libboost-system1.71.0
  cp ${DEBIAN_LOC}/files_18_04/jps3d_changelog ${DEBIAN_LOC}/jps3d/changelog
  # openmvg
fi

# alvar
cd ${DEBIAN_LOC}/alvar
sudo mk-build-deps -i -r -t "apt-get --no-install-recommends -y" control
cd ${DEBIAN_LOC}
./build_alvar.sh || exit 1
sudo dpkg -i libalvar*_amd64.deb || exit 1

# dlib
cd ${DEBIAN_LOC}/dlib
sudo mk-build-deps -i -r -t "apt-get --no-install-recommends -y" control
cd ${DEBIAN_LOC}
./build_dlib.sh || exit 1
sudo dpkg -i libdbowdlib*_amd64.deb || exit 1

# dbow2
cd ${DEBIAN_LOC}/dbow2
sudo mk-build-deps -i -r -t "apt-get --no-install-recommends -y" control
cd ${DEBIAN_LOC}
./build_dbow2.sh || exit 1
sudo dpkg -i libdbow*_amd64.deb || exit 1

# gtsam
cd ${DEBIAN_LOC}/gtsam
sudo mk-build-deps -i -r -t "apt-get --no-install-recommends -y" control
cd ${DEBIAN_LOC}
./build_gtsam.sh || exit 1
sudo dpkg -i libgtsam*_amd64.deb || exit 1

# decomputil
cd ${DEBIAN_LOC}/decomputil
sudo mk-build-deps -i -r -t "apt-get --no-install-recommends -y" control
cd ${DEBIAN_LOC}
./build_decomputil.sh || exit 1
sudo dpkg -i libdecomputil*_amd64.deb || exit 1

# jps3d
cd ${DEBIAN_LOC}/jps3d
sudo mk-build-deps -i -r -t "apt-get --no-install-recommends -y" control
cd ${DEBIAN_LOC}
./build_jps3d.sh || exit 1
sudo dpkg -i libjps3d*_amd64.deb || exit 1

# openmvg
cd ${DEBIAN_LOC}/openmvg
sudo mk-build-deps -i -r -t "apt-get --no-install-recommends -y" control
cd ${DEBIAN_LOC}
./build_openmvg.sh || exit 1
sudo dpkg -i libopenmvg*_amd64.deb || exit 1
<|MERGE_RESOLUTION|>--- conflicted
+++ resolved
@@ -33,15 +33,6 @@
 elif [ "$DIST" = "bionic" ]; then
   echo "Ubuntu 18 detected"
   # Install dependencies
-<<<<<<< HEAD
-  # luajit
-  cd ${DEBIAN_LOC}/luajit
-  sudo mk-build-deps -i -r -t "apt-get --no-install-recommends -y" control
-  cd ${DEBIAN_LOC}
-  ./build_luajit.sh || exit 1
-  sudo dpkg -i luajit*_amd64.deb || exit 1
-=======
->>>>>>> cd1a7445
 
   # opencv
   cd ${DEBIAN_LOC}/opencv
