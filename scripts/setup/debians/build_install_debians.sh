#/bin/bash -e
#
# Copyright (c) 2017, United States Government, as represented by the
# Administrator of the National Aeronautics and Space Administration.
#
# All rights reserved.
#
# The Astrobee platform is licensed under the Apache License, Version 2.0
# (the "License"); you may not use this file except in compliance with the
# License. You may obtain a copy of the License at
#
#     http://www.apache.org/licenses/LICENSE-2.0
#
# Unless required by applicable law or agreed to in writing, software
# distributed under the License is distributed on an "AS IS" BASIS, WITHOUT
# WARRANTIES OR CONDITIONS OF ANY KIND, either express or implied. See the
# License for the specific language governing permissions and limitations
# under the License.
#
# Install the dependencies needed for the debians. Build and install flight
# software debians.
set -e

debian_loc=$(dirname "$(readlink -f "$0")")
dist=$(. /etc/os-release && echo $UBUNTU_CODENAME)
build_list=()

sudo apt-get install -y devscripts equivs libproj-dev
# delete old files (-f avoids 'no such file' warning on first run)
rm -f *.deb *.debian.tar.xz *.orig.tar.gz *.dsc *.build *.buildinfo *.changes *.ddeb

case $dist in
  focal)
    echo "Ubuntu 20 detected"
    build_list+=( opencv )
    # jps3d deps
    sudo apt-get install -y libvtk7.1p libboost-filesystem1.71.0 libboost-system1.71.0
    ;;
  *)
    echo "No supported distribution detected"
    exit 1
esac

# Add public debians to build list
<<<<<<< HEAD
build_list+=( ar_track_alvar dlib dbow2 gtsam decomputil jps3d openmvg )
=======
build_list+=( dlib dbow2 gtsam decomputil jps3d openmvg ) # alvar
>>>>>>> e071dc95
# If restricted rti-dev debian is present, add miro and soracore as well
dpkg-query -W -f='${Status}\n' rti-dev 2>&1 | grep -q "install ok installed" &&
echo "Package rti-dev exists. Including miro and soracore to build list..." &&
build_list+=( miro soracore )

export DEBEMAIL="nospam@nospam.org"
for pkg in ${build_list[@]}
do
  cd ${debian_loc}/$pkg &&
  sudo mk-build-deps -i -r -t "apt-get --no-install-recommends -y" control &&
  cd ${debian_loc} &&
  ./build_${pkg}.sh &&
  sudo dpkg -i *${pkg}*.deb || exit 1
done<|MERGE_RESOLUTION|>--- conflicted
+++ resolved
@@ -42,11 +42,8 @@
 esac
 
 # Add public debians to build list
-<<<<<<< HEAD
-build_list+=( ar_track_alvar dlib dbow2 gtsam decomputil jps3d openmvg )
-=======
 build_list+=( dlib dbow2 gtsam decomputil jps3d openmvg ) # alvar
->>>>>>> e071dc95
+
 # If restricted rti-dev debian is present, add miro and soracore as well
 dpkg-query -W -f='${Status}\n' rti-dev 2>&1 | grep -q "install ok installed" &&
 echo "Package rti-dev exists. Including miro and soracore to build list..." &&
