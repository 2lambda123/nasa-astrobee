#!/bin/bash
#
# Copyright (c) 2017, United States Government, as represented by the
# Administrator of the National Aeronautics and Space Administration.
#
# All rights reserved.
#
# The Astrobee platform is licensed under the Apache License, Version 2.0
# (the "License"); you may not use this file except in compliance with the
# License. You may obtain a copy of the License at
#
#     http://www.apache.org/licenses/LICENSE-2.0
#
# Unless required by applicable law or agreed to in writing, software
# distributed under the License is distributed on an "AS IS" BASIS, WITHOUT
# WARRANTIES OR CONDITIONS OF ANY KIND, either express or implied. See the
# License for the specific language governing permissions and limitations
# under the License.

py_changed=$(git diff --diff-filter=d --cached --name-only | grep '\.py$')

# If py_changed is empty exit success
if [ -z "${py_changed}" ]; then
  echo "=================================================="
  echo "  No Python files changed, no checks needed."
  exit 0
fi

failed_lint=false

command -v black > /dev/null 2>&1
ans=$?
if [ "$ans" -ne "0" ]; then
    echo "'black' was not found. To install, check https://github.com/psf/black."
    echo "Note that black requires Python 3.6.2+ to run."
    exit 0
fi

command -v isort > /dev/null 2>&1
ans=$?
if [ "$ans" -ne "0" ]; then
    echo "'isort' was not found. To install, check https://github.com/PyCQA/isort."
    exit 0
fi

echo "=================================================="
echo "  Analysing python code style with 'black'."
# This check the files but they will not be commited
if `black . --include ${py_changed} --check --quiet`; then
    echo "Linter checks using 'black' passed."
else
    echo "Errors detected with 'black'. Fixing them. Try to add and commit your files again."
    black . --include ${py_changed}
    failed_lint=true
fi

echo "=================================================="
echo "  Analysing python code style with 'isort'."

# We're running isort recursively on the top-level folder (not
# limiting it to the changed files) in order to match how it is
# invoked in the CI workflow. This is because isort determines what
# imports are treated as first party, and therefore should be grouped
# separately, in part based on what files it is asked to process. We
# definitely don't want to have any disagreement where this pre-commit
# hook wants things grouped one way but the CI workflow says that's
# wrong. Note that our intention is for isort to treat all imports
# found in the astrobee repo as first party, and we specify that using
# the src_paths setting in the .isort.cfg file.  But we should still
# run isort consistently in both places to avoid disagreement, which
# could happen for example if the .isort.cfg src_paths list gets out
# of date.

<<<<<<< HEAD
#if $(isort . --extend-skip cmake,submodules --profile black --diff --check-only --quiet >/dev/null); then
#    echo "Linter checks using 'isort' passed."
#else
#    echo "Errors detected with 'isort'. Fixing them. Try to add and commit your files again."
#  isort . --extend-skip cmake,submodules --profile black >/dev/null
#  failed_lint=true
#fi
=======
isort_args=(
    "--extend-skip=cmake"
    "--extend-skip=submodules"
    "--extend-skip=debian"
    "--profile=black"
)
if $(isort . "${isort_args[@]}" --diff --check-only --quiet >/dev/null); then
    echo "Linter checks using 'isort' passed."
else
    echo "Errors detected with 'isort'. Fixing them. Try to add and commit your files again."
    isort . "${isort_args[@]}" >/dev/null
    failed_lint=true
fi
>>>>>>> 70a53c47

# Cancel commit if linter failed
# The user should add manually the corrected files
if ${failed_lint}; then
  exit 1
fi<|MERGE_RESOLUTION|>--- conflicted
+++ resolved
@@ -71,15 +71,6 @@
 # could happen for example if the .isort.cfg src_paths list gets out
 # of date.
 
-<<<<<<< HEAD
-#if $(isort . --extend-skip cmake,submodules --profile black --diff --check-only --quiet >/dev/null); then
-#    echo "Linter checks using 'isort' passed."
-#else
-#    echo "Errors detected with 'isort'. Fixing them. Try to add and commit your files again."
-#  isort . --extend-skip cmake,submodules --profile black >/dev/null
-#  failed_lint=true
-#fi
-=======
 isort_args=(
     "--extend-skip=cmake"
     "--extend-skip=submodules"
@@ -93,7 +84,6 @@
     isort . "${isort_args[@]}" >/dev/null
     failed_lint=true
 fi
->>>>>>> 70a53c47
 
 # Cancel commit if linter failed
 # The user should add manually the corrected files
