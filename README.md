--- conflicted
+++ resolved
@@ -84,13 +84,8 @@
 If you are a non-NASA user, please checkout the astrobee_android nasa github
 project (if you followed the usage instructions, you should have checked this
 out already). Once that is checked out, please see
-<<<<<<< HEAD
-[`guest_science/readme.md`](https://github.com/nasa/astrobee_android/blob/master/guest_science.md)
-located in the `astrobee_android/guest_science folder`.
-=======
 [`freeflyer_android/README.md`](https://github.com/nasa/astrobee_android/blob/master/README.md)
 located in the `freeflyer_android/` folder.
->>>>>>> 9ba0ef35
 
 If you are a NASA user, please make sure the `android` submodule was checked out
 and then visit `submodules/android/guest_science_readme.md`.
