--- conflicted
+++ resolved
@@ -36,29 +36,6 @@
 # some errors are suppressed due to the multiprocessing
 # library call
 @utilities.full_traceback
-<<<<<<< HEAD
-def test_values(values, job_id, value_names, output_dir, bag_file, map_file, image_topic, config_path, robot_config,
-                world, use_image_features, groundtruth_bagfile, rmse_rel_start_time, rmse_rel_end_time):
-  new_output_dir = os.path.join(output_dir, str(job_id))
-  os.mkdir(new_output_dir)
-  graph_config_filepath = os.path.join(config_path, "config", "graph_localizer.config")
-  new_graph_config_filepath = os.path.join(new_output_dir, "graph_localizer.config")
-  config_creator.make_config(values, value_names, graph_config_filepath, new_graph_config_filepath)
-  output_bag = os.path.join(new_output_dir, "results.bag")
-  output_stats_file = os.path.join(new_output_dir, "graph_stats.csv")
-  graph_config_prefix = new_output_dir + '/'
-  run_command = 'rosrun graph_bag run_graph_bag ' + bag_file + ' ' + map_file + ' ' + config_path + ' -o ' + output_bag + ' -s ' + output_stats_file + ' -r ' + robot_config + ' -w ' + world + ' -g ' + graph_config_prefix + ' -f ' + str(
-    use_image_features)
-  print(run_command)
-  if image_topic is not None:
-    run_command += ' -i ' + image_topic
-  os.system(run_command)
-  output_pdf_file = os.path.join(new_output_dir, str(job_id) + '_output.pdf')
-  output_csv_file = os.path.join(new_output_dir, 'graph_stats.csv')
-  plot_command = 'rosrun graph_bag plot_results_main.py ' + output_bag + ' --output-file ' + output_pdf_file + ' --output-csv-file ' + output_csv_file + ' -g ' + groundtruth_bagfile + ' --rmse-rel-start-time ' + str(
-    rmse_rel_start_time) + ' --rmse-rel-end-time ' + str(rmse_rel_end_time)
-  os.system(plot_command)
-=======
 def test_values(
     values,
     job_id,
@@ -127,7 +104,6 @@
         + str(rmse_rel_end_time)
     )
     os.system(plot_command)
->>>>>>> ff3287b8
 
 
 # Helper that unpacks arguments and calls original function
@@ -138,42 +114,6 @@
 
 
 def concat_results(job_ids, directory):
-<<<<<<< HEAD
-  results_csv_files = []
-  for job_id in job_ids:
-    results_csv_files.append(os.path.join(directory, str(job_id), 'graph_stats.csv'))
-  # Results are written in job id order
-  combined_results = average_results.combined_results(results_csv_files)
-  combined_results_file = os.path.join(directory, 'param_sweep_combined_results.csv')
-  combined_results.to_csv(combined_results_file, index=False)
-
-
-def parameter_sweep(all_value_combos,
-                    value_names,
-                    output_dir,
-                    bag_file,
-                    map_file,
-                    image_topic,
-                    config_path,
-                    robot_config,
-                    world,
-                    use_image_features,
-                    groundtruth_bagfile,
-                    rmse_rel_start_time=0,
-                    rmse_rel_end_time=-1):
-  job_ids = list(range(len(all_value_combos)))
-  num_processes = 12
-  pool = multiprocessing.Pool(num_processes)
-  # izip arguments so we can pass as one argument to pool worker
-  pool.map(
-    test_values_helper,
-    zip(all_value_combos, job_ids, itertools.repeat(value_names), itertools.repeat(output_dir),
-        itertools.repeat(bag_file), itertools.repeat(map_file), itertools.repeat(image_topic),
-        itertools.repeat(config_path), itertools.repeat(robot_config), itertools.repeat(world),
-        itertools.repeat(use_image_features), itertools.repeat(groundtruth_bagfile),
-        itertools.repeat(rmse_rel_start_time), itertools.repeat(rmse_rel_end_time)))
-  concat_results(job_ids, output_dir)
-=======
     results_csv_files = []
     for job_id in job_ids:
         results_csv_files.append(
@@ -226,7 +166,6 @@
         ),
     )
     concat_results(job_ids, output_dir)
->>>>>>> ff3287b8
 
 
 def make_all_value_combinations(value_ranges):
@@ -234,20 +173,6 @@
 
 
 def make_value_ranges():
-<<<<<<< HEAD
-  value_ranges = []
-  value_names = []
-  steps = 20 
-
-  # tune num smart factors
-  #value_ranges.append(np.logspace(-1, -6, steps, endpoint=True))
-  #value_names.append('accel_bias_sigma')
-  #value_ranges.append(np.linspace(0, 500, steps, endpoint=True))
-  #value_names.append('smart_projection_adder_feature_track_min_separation')
-
-  value_ranges.append(np.logspace(np.log10(0.01), np.log10(2), steps, endpoint=True))
-  value_names.append('semantic_loc_adder_cost_tolerance')
-=======
     value_ranges = []
     value_names = []
     steps = 10
@@ -257,7 +182,6 @@
     # value_names.append('accel_bias_sigma')
     value_ranges.append(np.linspace(0, 500, steps, endpoint=True))
     value_names.append("smart_projection_adder_feature_track_min_separation")
->>>>>>> ff3287b8
 
     # q_gyro
     # .001 -> 2 deg
