--- conflicted
+++ resolved
@@ -1,4 +1,4 @@
-#!/usr/bin/python3
+#!/usr/bin/python
 #
 # Copyright (c) 2017, United States Government, as represented by the
 # Administrator of the National Aeronautics and Space Administration.
@@ -26,17 +26,9 @@
 import vector3d_plotter
 import velocities
 
-<<<<<<< HEAD
-import matplotlib
-matplotlib.use('pdf')
-import matplotlib.pyplot as plt
-import numpy as np
-from matplotlib.backends.backend_pdf import PdfPages
-=======
 matplotlib.use("pdf")
 import csv
 import math
->>>>>>> ff3287b8
 
 import geometry_msgs
 import matplotlib.pyplot as plt
@@ -45,418 +37,6 @@
 
 
 def l2_map(vector3ds):
-<<<<<<< HEAD
-  return list(map(lambda d: math.sqrt(d[0]*d[0] + d[1]*d[1] + d[2]*d[2]), zip(vector3ds.xs, vector3ds.ys, vector3ds.zs)))
-
-
-def add_graph_plots(pdf, sparse_mapping_poses, ar_tag_poses, graph_localization_states,
-                    imu_augmented_graph_localization_poses):
-  colors = ['r', 'b', 'g']
-  position_plotter = vector3d_plotter.Vector3dPlotter('Time (s)', 'Position (m)', 'Graph vs. Sparse Mapping Position',
-                                                      True)
-  position_plotter.add_pose_position(sparse_mapping_poses,
-                                     linestyle='None',
-                                     marker='o',
-                                     markeredgewidth=0.1,
-                                     markersize=1.5)
-  if ar_tag_poses.times:
-    position_plotter.add_pose_position(ar_tag_poses, linestyle='None', marker='x', markeredgewidth=0.1, markersize=1.5)
-  position_plotter.add_pose_position(graph_localization_states)
-  position_plotter.plot(pdf)
-
-  # orientations
-  orientation_plotter = vector3d_plotter.Vector3dPlotter('Time (s)', 'Orientation (deg)',
-                                                         'Graph vs. Sparse Mapping Orientation', True)
-  orientation_plotter.add_pose_orientation(sparse_mapping_poses,
-                                           linestyle='None',
-                                           marker='o',
-                                           markeredgewidth=0.1,
-                                           markersize=1.5)
-  if ar_tag_poses.times:
-    orientation_plotter.add_pose_orientation(ar_tag_poses,
-                                             linestyle='None',
-                                             marker='x',
-                                             markeredgewidth=0.1,
-                                             markersize=1.5)
-  orientation_plotter.add_pose_orientation(graph_localization_states)
-  orientation_plotter.plot(pdf)
-
-  # Imu Augmented Loc vs. Loc
-  position_plotter = vector3d_plotter.Vector3dPlotter('Time (s)', 'Position (m)',
-                                                      'Graph vs. IMU Augmented Graph Position', True)
-  position_plotter.add_pose_position(graph_localization_states,
-                                     linestyle='None',
-                                     marker='o',
-                                     markeredgewidth=0.1,
-                                     markersize=1.5)
-
-  position_plotter.add_pose_position(imu_augmented_graph_localization_poses, linewidth=0.5)
-  position_plotter.plot(pdf)
-
-  # orientations
-  orientation_plotter = vector3d_plotter.Vector3dPlotter('Time (s)', 'Orientation (deg)',
-                                                         'Graph vs. IMU Augmented Graph Orientation', True)
-  orientation_plotter.add_pose_orientation(graph_localization_states, marker='o', markeredgewidth=0.1, markersize=1.5)
-  orientation_plotter.add_pose_orientation(imu_augmented_graph_localization_poses, linewidth=0.5)
-  orientation_plotter.plot(pdf)
-
-  # Velocity
-  plt.figure()
-  plot_helpers.plot_vector3ds(graph_localization_states.velocities, graph_localization_states.times, 'Vel.')
-  plt.xlabel('Time (s)')
-  plt.ylabel('Velocities')
-  plt.title('Graph Velocities')
-  plt.legend(prop={'size': 6})
-  pdf.savefig()
-  plt.close()
-
-  # Integrated Velocities
-  position_plotter = vector3d_plotter.Vector3dPlotter('Time (s)', 'Position (m)',
-                                                      'Integrated Graph Velocities vs. Sparse Mapping Position', True)
-  position_plotter.add_pose_position(sparse_mapping_poses,
-                                     linestyle='None',
-                                     marker='o',
-                                     markeredgewidth=0.1,
-                                     markersize=1.5)
-  if ar_tag_poses.times:
-    position_plotter.add_pose_position(ar_tag_poses, linestyle='None', marker='x', markeredgewidth=0.1, markersize=1.5)
-
-  integrated_graph_localization_states = utilities.integrate_velocities(graph_localization_states)
-  position_plotter.add_pose_position(integrated_graph_localization_states)
-  position_plotter.plot(pdf)
-
-def add_error_plots(pdf, sparse_mapping_poses, graph_localization_states):
-  colors = ['r', 'b', 'g']
-  pos_error, rot_error, stamps = graph_localization_states.compute_error(sparse_mapping_poses)
-  np.save('errors.npy', (pos_error, rot_error, stamps), allow_pickle=True)
-
-  plt.figure()
-  plt.scatter(stamps,
-              pos_error, c='r', marker='.')
-  plt.xlabel('Time (s)')
-  plt.ylabel('Position Error (m)')
-  plt.title('Position Error from Ground Truth')
-  pdf.savefig()
-  plt.close()
-
-  plt.figure()
-  plt.scatter(stamps,
-              rot_error, c='r', marker='.')
-  plt.xlabel('Time (s)')
-  plt.ylabel('Rotation Error (Radians)')
-  plt.title('Rotation Error from Ground Truth')
-  pdf.savefig()
-  plt.close()
-
-def plot_features(feature_counts,
-                  times,
-                  label,
-                  color,
-                  linestyle='None',
-                  marker='o',
-                  markeredgewidth=0.1,
-                  markersize=1.5):
-  plt.plot(times,
-           feature_counts,
-           color,
-           linestyle=linestyle,
-           marker=marker,
-           markeredgewidth=markeredgewidth,
-           markersize=markersize,
-           label=label)
-
-
-def add_feature_count_plots(pdf, graph_localization_states):
-  plt.figure()
-  plot_features(graph_localization_states.num_detected_sm_features,
-                graph_localization_states.times,
-                'Det. SM',
-                'b',
-                marker='o',
-                markeredgewidth=0.1,
-                markersize=1.5)
-  plot_features(graph_localization_states.num_sm_projection_factors,
-                graph_localization_states.times,
-                'SM Proj Factors',
-                'r',
-                marker='x',
-                markeredgewidth=0.1,
-                markersize=1.5)
-  plt.xlabel('Time (s)')
-  plt.ylabel('SM Feature Counts')
-  plt.title('SM Feature Counts')
-  plt.legend(prop={'size': 6})
-  plt.ylim(ymin=-1)
-  pdf.savefig()
-  plt.close()
-
-  plt.figure()
-  plot_features(graph_localization_states.num_detected_ml_features,
-                graph_localization_states.times,
-                'Det. VL',
-                'b',
-                marker='o',
-                markeredgewidth=0.1,
-                markersize=1.5)
-  plot_features(graph_localization_states.num_ml_projection_factors,
-                graph_localization_states.times,
-                'VL Proj Factors',
-                'r',
-                marker='x',
-                markeredgewidth=0.1,
-                markersize=1.5)
-  plt.xlabel('Time (s)')
-  plt.ylabel('ML Feature Counts')
-  plt.title('ML Feature Counts')
-  plt.legend(prop={'size': 6})
-  plt.ylim(ymin=-1)
-  pdf.savefig()
-  plt.close()
-
-  plt.figure()
-  plot_features(graph_localization_states.num_detected_of_features,
-                graph_localization_states.times,
-                'Det. OF',
-                'b',
-                marker='o',
-                markeredgewidth=0.1,
-                markersize=1.5)
-  plot_features(graph_localization_states.num_of_factors,
-                graph_localization_states.times,
-                'OF Factors',
-                'r',
-                marker='x',
-                markeredgewidth=0.1,
-                markersize=1.5)
-  plt.xlabel('Time (s)')
-  plt.ylabel('Optical Flow Feature Counts')
-  plt.title('Optical Flow Feature Counts')
-  plt.legend(prop={'size': 6})
-  plt.ylim(ymin=-1)
-  pdf.savefig()
-  plt.close()
-
-
-def add_other_vector3d_plots(pdf, imu_augmented_graph_localization_states, sparse_mapping_poses, ar_tag_poses):
-  colors = ['r', 'b', 'g']
-
-  # Acceleration
-  plt.figure()
-  plot_helpers.plot_vector3ds(imu_augmented_graph_localization_states.accelerations,
-                              imu_augmented_graph_localization_states.times, 'Acc.')
-  plt.xlabel('Time (s)')
-  plt.ylabel('Acceleration (m/s^2)')
-  plt.title('Acceleration')
-  plt.legend(prop={'size': 6})
-  pdf.savefig()
-  plt.close()
-
-  # Biases
-  # Plot Accelerometer Biases on different pages since they can start with quite different
-  # values, plotting on the same page will lead to a large y axis scale and hide subtle changes.
-  plt.figure()
-  plt.plot(imu_augmented_graph_localization_states.times,
-           imu_augmented_graph_localization_states.accelerometer_biases.xs, 'r')
-  plt.xlabel('Time (s)')
-  plt.ylabel('Accelerometer Biases (X)')
-  plt.title('Accelerometer Biases (X)')
-  pdf.savefig()
-  plt.close()
-
-  plt.figure()
-  plt.plot(imu_augmented_graph_localization_states.times,
-           imu_augmented_graph_localization_states.accelerometer_biases.ys, 'r')
-  plt.xlabel('Time (s)')
-  plt.ylabel('Accelerometer Biases (Y)')
-  plt.title('Accelerometer Biases (Y)')
-  pdf.savefig()
-  plt.close()
-
-  plt.figure()
-  plt.plot(imu_augmented_graph_localization_states.times,
-           imu_augmented_graph_localization_states.accelerometer_biases.zs, 'r')
-  plt.xlabel('Time (s)')
-  plt.ylabel('Accelerometer Biases (Z)')
-  plt.title('Accelerometer Biases (Z)')
-  pdf.savefig()
-  plt.close()
-
-  plt.figure()
-  plt.plot(imu_augmented_graph_localization_states.times, imu_augmented_graph_localization_states.gyro_biases.xs, 'r')
-  plt.xlabel('Time (s)')
-  plt.ylabel('Gyro Biases (X)')
-  plt.title('Gyro Biases (X)')
-  pdf.savefig()
-  plt.close()
-
-  plt.figure()
-  plt.plot(imu_augmented_graph_localization_states.times, imu_augmented_graph_localization_states.gyro_biases.ys, 'r')
-  plt.xlabel('Time (s)')
-  plt.ylabel('Gyro Biases (Y)')
-  plt.title('Gyro Biases (Y)')
-  pdf.savefig()
-  plt.close()
-
-  plt.figure()
-  plt.plot(imu_augmented_graph_localization_states.times, imu_augmented_graph_localization_states.gyro_biases.zs, 'r')
-  plt.xlabel('Time (s)')
-  plt.ylabel('Gyro Biases (Z)')
-  plt.title('Gyro Biases (Z)')
-  pdf.savefig()
-  plt.close()
-
-  # Angular Velocity
-  plt.figure()
-  plot_helpers.plot_vector3ds(imu_augmented_graph_localization_states.angular_velocities,
-                              imu_augmented_graph_localization_states.times, 'Ang. Vel.')
-  plt.xlabel('Time (s)')
-  plt.ylabel('Angular Velocities')
-  plt.title('Angular Velocities')
-  plt.legend(prop={'size': 6})
-  pdf.savefig()
-  plt.close()
-
-  # Velocity
-  plt.figure()
-  plot_helpers.plot_vector3ds(imu_augmented_graph_localization_states.velocities,
-                              imu_augmented_graph_localization_states.times, 'Vel.')
-  plt.xlabel('Time (s)')
-  plt.ylabel('Velocities')
-  plt.title('IMU Augmented Graph Velocities')
-  plt.legend(prop={'size': 6})
-  pdf.savefig()
-  plt.close()
-
-  # Integrated Velocities
-  plt.figure()
-  plot_helpers.plot_positions(sparse_mapping_poses,
-                              colors,
-                              linestyle='None',
-                              marker='o',
-                              markeredgewidth=0.1,
-                              markersize=1.5)
-  if ar_tag_poses.times:
-    plot_helpers.plot_positions(ar_tag_poses, colors, linestyle='None', marker='x', markeredgewidth=0.1, markersize=1.5)
-  integrated_imu_augmented_graph_localization_states = utilities.integrate_velocities(
-    imu_augmented_graph_localization_states)
-  plot_helpers.plot_positions(integrated_imu_augmented_graph_localization_states, colors, linewidth=0.5)
-  plt.xlabel('Time (s)')
-  plt.ylabel('Position (m)')
-  plt.title('Integrated IMU Augmented Graph Velocities vs. Sparse Mapping Position')
-  plt.legend(prop={'size': 6})
-  pdf.savefig()
-  plt.close()
-
-  # Position covariance
-  plt.figure()
-  plt.plot(imu_augmented_graph_localization_states.times,
-           l2_map(imu_augmented_graph_localization_states.position_covariances),
-           'r',
-           linewidth=0.5,
-           label='Position Covariance')
-  plt.title('Position Covariance')
-  plt.xlabel('Time (s)')
-  plt.ylabel('Position Covariance')
-  plt.legend(prop={'size': 6})
-  pdf.savefig()
-  plt.close()
-
-  # Orientation covariance
-  plt.figure()
-  plt.plot(imu_augmented_graph_localization_states.times,
-           l2_map(imu_augmented_graph_localization_states.orientation_covariances),
-           'r',
-           linewidth=0.5,
-           label='Orientation Covariance')
-  plt.title('Orientation Covariance (Quaternion)')
-  plt.xlabel('Time (s)')
-  plt.ylabel('Orientation Covariance')
-  plt.legend(prop={'size': 6})
-  pdf.savefig()
-  plt.close()
-
-  # Velocity covariance
-  plt.figure()
-  plt.plot(imu_augmented_graph_localization_states.times,
-           l2_map(imu_augmented_graph_localization_states.velocity_covariances),
-           'r',
-           linewidth=0.5,
-           label='Velocity Covariance')
-  plt.title('Velocity Covariance')
-  plt.xlabel('Time (s)')
-  plt.ylabel('Velocity Covariance')
-  plt.legend(prop={'size': 6})
-  pdf.savefig()
-  plt.close()
-
-  # Accel Bias covariance
-  plt.figure()
-  plt.plot(imu_augmented_graph_localization_states.times,
-           l2_map(imu_augmented_graph_localization_states.accelerometer_bias_covariances),
-           'r',
-           linewidth=0.5,
-           label='Accelerometer Bias Covariance')
-  plt.title('Accelerometer Bias Covariance')
-  plt.xlabel('Time (s)')
-  plt.ylabel('Accelerometer Bias Covariance')
-  plt.legend(prop={'size': 6})
-  pdf.savefig()
-  plt.close()
-
-  # Gyro Bias covariance
-  plt.figure()
-  plt.plot(imu_augmented_graph_localization_states.times,
-           l2_map(imu_augmented_graph_localization_states.gyro_bias_covariances),
-           'r',
-           linewidth=0.5,
-           label='Gyro Bias Covariance')
-  plt.title('Gyro Bias Covariance')
-  plt.xlabel('Time (s)')
-  plt.ylabel('Gyro Bias Covariance')
-  plt.legend(prop={'size': 6})
-  pdf.savefig()
-  plt.close()
-
-
-def plot_loc_state_stats(pdf,
-                         localization_states,
-                         sparse_mapping_poses,
-                         output_csv_file,
-                         prefix='',
-                         atol=0,
-                         plot_integrated_velocities=True,
-                         rmse_rel_start_time=0,
-                         rmse_rel_end_time=-1):
-  plot_loc_state_stats_abs(pdf, localization_states, sparse_mapping_poses, output_csv_file, prefix, atol,
-                           plot_integrated_velocities, rmse_rel_start_time, rmse_rel_end_time)
-  plot_loc_state_stats_rel(pdf, localization_states, sparse_mapping_poses, output_csv_file, prefix, atol,
-                           plot_integrated_velocities, rmse_rel_start_time, rmse_rel_end_time)
-
-
-def plot_loc_state_stats_abs(pdf,
-                             localization_states,
-                             sparse_mapping_poses,
-                             output_csv_file,
-                             prefix='',
-                             atol=0,
-                             plot_integrated_velocities=True,
-                             rmse_rel_start_time=0,
-                             rmse_rel_end_time=-1):
-  rmse = rmse_utilities.rmse_timestamped_poses(localization_states, sparse_mapping_poses, True, atol,
-                                               rmse_rel_start_time, rmse_rel_end_time)
-  integrated_rmse = []
-  if plot_integrated_velocities:
-    integrated_localization_states = utilities.integrate_velocities(localization_states)
-    integrated_rmse = rmse_utilities.rmse_timestamped_poses(integrated_localization_states, sparse_mapping_poses, False,
-                                                            atol, rmse_rel_start_time, rmse_rel_end_time)
-  stats = prefix + ' pos rmse: ' + str(rmse[0]) + '\n' + 'orientation rmse: ' + str(rmse[1])
-  if plot_integrated_velocities:
-    stats += '\n' + 'integrated rmse: ' + str(integrated_rmse[0])
-  with open(output_csv_file, 'a') as output_csv:
-    csv_writer = csv.writer(output_csv, lineterminator='\n')
-    csv_writer.writerow([prefix + 'rmse', str(rmse[0])])
-    csv_writer.writerow([prefix + 'orientation_rmse', str(rmse[1])])
-=======
     return [
         math.sqrt(x_y_z[0] * x_y_z[0] + x_y_z[1] * x_y_z[1] + x_y_z[2] * x_y_z[2])
         for x_y_z in zip(vector3ds.xs, vector3ds.ys, vector3ds.zs)
@@ -956,7 +536,6 @@
         rmse_rel_end_time,
     )
     integrated_rmse = []
->>>>>>> ff3287b8
     if plot_integrated_velocities:
         integrated_localization_states = utilities.integrate_velocities(
             localization_states
@@ -1087,23 +666,6 @@
 
 
 def add_imu_bias_tester_velocities(pdf, imu_bias_tester_velocities):
-<<<<<<< HEAD
-  plt.figure()
-  plot_helpers.plot_vector3ds(imu_bias_tester_velocities.velocities, imu_bias_tester_velocities.times, 'Vel.')
-  plt.xlabel('Time (s)')
-  plt.ylabel('Velocities')
-  plt.title('IMU Bias Tester Velocities')
-  plt.legend(prop={'size': 6})
-  pdf.savefig()
-  plt.close()
-
-
-def add_other_loc_plots(pdf, graph_localization_states, imu_augmented_graph_localization_states, sparse_mapping_poses,
-                        ar_tag_poses):
-  add_feature_count_plots(pdf, graph_localization_states)
-  if imu_augmented_graph_localization_states is not None:
-    add_other_vector3d_plots(pdf, imu_augmented_graph_localization_states, sparse_mapping_poses, ar_tag_poses)
-=======
     plt.figure()
     plot_helpers.plot_vector3ds(
         imu_bias_tester_velocities.velocities, imu_bias_tester_velocities.times, "Vel."
@@ -1127,7 +689,6 @@
     add_other_vector3d_plots(
         pdf, imu_augmented_graph_localization_states, sparse_mapping_poses, ar_tag_poses
     )
->>>>>>> ff3287b8
 
 
 def load_pose_msgs(vec_of_poses, bag, bag_start_time):
@@ -1138,6 +699,7 @@
                 poses.add_msg(msg, msg.header.stamp, bag_start_time)
                 break
 
+
 def load_loc_state_msgs(vec_of_loc_states, bag, bag_start_time):
     topics = [loc_states.topic for loc_states in vec_of_loc_states]
     for topic, msg, t in bag.read_messages(topics):
@@ -1159,75 +721,6 @@
 
 
 # Groundtruth bag must have the same start time as other bagfile, otherwise RMSE calculations will be flawed
-<<<<<<< HEAD
-def create_plots(bagfile,
-                 output_pdf_file,
-                 output_csv_file='results.csv',
-                 groundtruth_bagfile=None,
-                 rmse_rel_start_time=0,
-                 rmse_rel_end_time=-1):
-  bag = rosbag.Bag(bagfile)
-  groundtruth_bag = rosbag.Bag(groundtruth_bagfile) if groundtruth_bagfile else bag
-  bag_start_time = bag.get_start_time()
-
-  has_imu_augmented_graph_localization_state = has_topic(bag, '/gnc/ekf')
-  has_imu_bias_tester_poses = has_topic(bag, '/imu_bias_tester/pose')
-  sparse_mapping_poses = poses.Poses('Sparse Mapping', '/sparse_mapping/pose')
-  ar_tag_poses = poses.Poses('AR Tag', '/ar_tag/pose')
-  imu_bias_tester_poses = poses.Poses('Imu Bias Tester', '/imu_bias_tester/pose')
-  vec_of_poses = [ar_tag_poses, imu_bias_tester_poses]
-  load_pose_msgs(vec_of_poses, bag, bag_start_time)
-  groundtruth_vec_of_poses = [sparse_mapping_poses]
-  load_pose_msgs(groundtruth_vec_of_poses, groundtruth_bag, bag_start_time)
-
-  graph_localization_states = loc_states.LocStates('Graph Localization', '/graph_loc/state')
-  imu_augmented_graph_localization_states = loc_states.LocStates('Imu Augmented Graph Localization', '/gnc/ekf')
-  vec_of_loc_states = [graph_localization_states, imu_augmented_graph_localization_states]
-  load_loc_state_msgs(vec_of_loc_states, bag, bag_start_time)
-
-  imu_bias_tester_velocities = velocities.Velocities('Imu Bias Tester', '/imu_bias_tester/velocity')
-  load_velocity_msgs(imu_bias_tester_velocities, bag, bag_start_time)
-
-  bag.close()
-
-  with PdfPages(output_pdf_file) as pdf:
-    add_graph_plots(pdf, sparse_mapping_poses, ar_tag_poses, graph_localization_states,
-                    imu_augmented_graph_localization_states)
-    add_error_plots(pdf, sparse_mapping_poses, graph_localization_states)
-    if has_imu_bias_tester_poses:
-      add_imu_bias_tester_poses(pdf, imu_bias_tester_poses, sparse_mapping_poses)
-      add_imu_bias_tester_velocities(pdf, imu_bias_tester_velocities)
-    if has_imu_augmented_graph_localization_state:
-      add_other_loc_plots(pdf, graph_localization_states, imu_augmented_graph_localization_states, sparse_mapping_poses,
-                          ar_tag_poses)
-    else:
-      add_other_loc_plots(pdf, graph_localization_states, None, sparse_mapping_poses, ar_tag_poses)
-    plot_loc_state_stats(pdf,
-                         graph_localization_states,
-                         sparse_mapping_poses,
-                         output_csv_file,
-                         rmse_rel_start_time=rmse_rel_start_time,
-                         rmse_rel_end_time=rmse_rel_end_time)
-    if has_imu_augmented_graph_localization_state:
-      plot_loc_state_stats(pdf,
-                           imu_augmented_graph_localization_states,
-                           sparse_mapping_poses,
-                           output_csv_file,
-                           'imu_augmented_',
-                           0.01,
-                           rmse_rel_start_time=rmse_rel_start_time,
-                           rmse_rel_end_time=rmse_rel_end_time)
-    if has_imu_bias_tester_poses:
-      plot_loc_state_stats(pdf,
-                           imu_bias_tester_poses,
-                           sparse_mapping_poses,
-                           output_csv_file,
-                           'imu_bias_tester_',
-                           0.01,
-                           False,
-                           rmse_rel_start_time=rmse_rel_start_time,
-                           rmse_rel_end_time=rmse_rel_end_time)
-=======
 def create_plots(
     bagfile,
     output_pdf_file,
@@ -1322,4 +815,3 @@
                 rmse_rel_start_time=rmse_rel_start_time,
                 rmse_rel_end_time=rmse_rel_end_time,
             )
->>>>>>> ff3287b8
