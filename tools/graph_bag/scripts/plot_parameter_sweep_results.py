#!/usr/bin/python3
#
# Copyright (c) 2017, United States Government, as represented by the
# Administrator of the National Aeronautics and Space Administration.
#
# All rights reserved.
#
# The Astrobee platform is licensed under the Apache License, Version 2.0
# (the "License"); you may not use this file except in compliance with the
# License. You may obtain a copy of the License at
#
#     http://www.apache.org/licenses/LICENSE-2.0
#
# Unless required by applicable law or agreed to in writing, software
# distributed under the License is distributed on an "AS IS" BASIS, WITHOUT
# WARRANTIES OR CONDITIONS OF ANY KIND, either express or implied. See the
# License for the specific language governing permissions and limitations
# under the License.

import argparse

import matplotlib

matplotlib.use("pdf")
import math
import os
import sys

import matplotlib.pyplot as plt
import pandas as pd
from matplotlib.backends.backend_pdf import PdfPages


def create_plot(pdf, csv_file, value_combos_file, prefix=""):
    dataframe = pd.read_csv(csv_file)
    rmses = dataframe[prefix + "rmse"]
    x_axis_vals = []
    x_axis_label = ""
    if value_combos_file:
        value_combos_dataframe = pd.read_csv(value_combos_file)
        if len(value_combos_dataframe.columns) > 1:
            print(
                "Value combos include more than one parameter, cannot use for x axis of plot"
            )
            job_count = dataframe.shape[0]
            x_axis_vals = list(range(job_count))
            x_axis_label = "Job Id"
        else:
            x_axis_label = value_combos_dataframe.columns[0]
            x_axis_vals = value_combos_dataframe[x_axis_label]
            if isinstance(x_axis_vals[0], str):
                job_count = dataframe.shape[0]
                x_axis_vals = list(range(job_count))
                x_axis_label = "Job Id"

    else:
<<<<<<< HEAD
      x_axis_label = value_combos_dataframe.columns[0]
      x_axis_vals = value_combos_dataframe[x_axis_label]
      if isinstance(x_axis_vals[0], str):
=======
>>>>>>> ff3287b8
        job_count = dataframe.shape[0]
        x_axis_vals = list(range(job_count))
        x_axis_label = "Job Id"

    plt.figure()
    plt.plot(
        x_axis_vals,
        rmses,
        linestyle="None",
        marker="o",
        markeredgewidth=0.1,
        markersize=10.5,
    )
    plt.ylabel(prefix + " RMSE")
    plt.title(prefix + " RMSE vs. " + x_axis_label)
    x_range = x_axis_vals[len(x_axis_vals) - 1] - x_axis_vals[0]
    first_x_val = x_axis_vals[0]
    last_x_val = x_axis_vals[len(x_axis_vals) - 1]
    # Use log scale if min and max x vals are more than 3 orders of magnitude apart
    if (
        first_x_val != 0
        and last_x_val != 0
        and abs(math.log10(last_x_val) - math.log10(first_x_val)) > 3
    ):
        plt.xscale("log", basex=10)
        # Extend x axis on either side using a log scale to make data more visible
        if first_x_val < last_x_val:
            plt.xlim([first_x_val * 0.1, last_x_val * 10.0])
        else:
            plt.xlim([last_x_val * 0.1, first_x_val * 10.0])
    else:
        # Extend x axis on either side to make data more visible
        x_buffer = x_range * 0.1
        plt.xlim(
            [x_axis_vals[0] - x_buffer, x_axis_vals[len(x_axis_vals) - 1] + x_buffer]
        )
        plt.ticklabel_format(useOffset=False)
    plt.tight_layout()
    plt.xlabel(x_axis_label)
    pdf.savefig()
    plt.close()


def create_plots(output_file, csv_file, value_combos_file):
    with PdfPages(output_file) as pdf:
        # Graph RMSEs
        create_plot(pdf, csv_file, value_combos_file)
        create_plot(pdf, csv_file, value_combos_file, "orientation_")
        create_plot(pdf, csv_file, value_combos_file, "integrated_")
        create_plot(pdf, csv_file, value_combos_file, "rel_")
        create_plot(pdf, csv_file, value_combos_file, "rel_orientation_")
        create_plot(pdf, csv_file, value_combos_file, "rel_integrated_")
        # IMU Augmented RMSEs
        create_plot(pdf, csv_file, value_combos_file, "imu_augmented_")
        create_plot(pdf, csv_file, value_combos_file, "imu_augmented_orientation_")
        create_plot(pdf, csv_file, value_combos_file, "imu_augmented_integrated_")
        create_plot(pdf, csv_file, value_combos_file, "rel_imu_augmented_")
        create_plot(pdf, csv_file, value_combos_file, "rel_imu_augmented_orientation_")
        create_plot(pdf, csv_file, value_combos_file, "rel_imu_augmented_integrated_")

        # IMU Bias Tester RMSEs
        create_plot(pdf, csv_file, value_combos_file, "imu_bias_tester_")
        create_plot(pdf, csv_file, value_combos_file, "imu_bias_tester_orientation_")
        create_plot(pdf, csv_file, value_combos_file, "rel_imu_bias_tester_")
        create_plot(
            pdf, csv_file, value_combos_file, "rel_imu_bias_tester_orientation_"
        )


if __name__ == "__main__":
    parser = argparse.ArgumentParser()
    # Csv file with combined results (or mean results if using bag_and_param_sweep) for each job
    parser.add_argument("csv_file")
    parser.add_argument("--output-file", default="param_sweep_results.pdf")
    parser.add_argument("--value-combos-file")
    args = parser.parse_args()
    create_plots(args.output_file, args.csv_file, args.value_combos_file)<|MERGE_RESOLUTION|>--- conflicted
+++ resolved
@@ -54,12 +54,6 @@
                 x_axis_label = "Job Id"
 
     else:
-<<<<<<< HEAD
-      x_axis_label = value_combos_dataframe.columns[0]
-      x_axis_vals = value_combos_dataframe[x_axis_label]
-      if isinstance(x_axis_vals[0], str):
-=======
->>>>>>> ff3287b8
         job_count = dataframe.shape[0]
         x_axis_vals = list(range(job_count))
         x_axis_label = "Job Id"
