--- conflicted
+++ resolved
@@ -51,13 +51,8 @@
   params.quiet_ang_vel = filter_name;
   params.nominal_accel = filter_name;
   params.nominal_ang_vel = filter_name;
-<<<<<<< HEAD
-  params.fast_accel = filter_name;
-  params.fast_ang_vel = filter_name;
-=======
   params.aggressive_accel = filter_name;
   params.aggressive_ang_vel = filter_name;
->>>>>>> 509657af
   imu_filter_.reset(new ii::ImuFilter(params));
 }
 
