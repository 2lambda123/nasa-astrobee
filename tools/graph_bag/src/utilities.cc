/* Copyright (c) 2017, United States Government, as represented by the
 * Administrator of the National Aeronautics and Space Administration.
 *
 * All rights reserved.
 *
 * The Astrobee platform is licensed under the Apache License, Version 2.0
 * (the "License"); you may not use this file except in compliance with the
 * License. You may obtain a copy of the License at
 *
 *     http://www.apache.org/licenses/LICENSE-2.0
 *
 * Unless required by applicable law or agreed to in writing, software
 * distributed under the License is distributed on an "AS IS" BASIS, WITHOUT
 * WARRANTIES OR CONDITIONS OF ANY KIND, either express or implied. See the
 * License for the specific language governing permissions and limitations
 * under the License.
 */

#include <ff_util/ff_names.h>
#include <graph_bag/utilities.h>
#include <localization_common/utilities.h>

#include <cv_bridge/cv_bridge.h>
#include <geometry_msgs/Vector3Stamped.h>
#include <image_transport/image_transport.h>
#include <sensor_msgs/image_encodings.h>

#include <opencv2/highgui/highgui.hpp>
#include <opencv2/imgproc.hpp>

namespace graph_bag {
namespace lc = localization_common;
namespace mc = msg_conversions;

void FeatureTrackImage(const graph_localizer::FeatureTrackIdMap& feature_tracks,
                       const camera::CameraParameters& camera_params, cv::Mat& feature_track_image) {
  for (const auto& feature_track : feature_tracks) {
    const auto& points = feature_track.second->points();
    cv::Scalar color;
    if (points.size() <= 1) {
      // Red for single point tracks
      color = cv::Scalar(50, 255, 50, 1);
    } else if (points.size() < 3) {
      // Yellow for medium length tracks
      color = cv::Scalar(255, 255, 0, 1);
    } else {
      // Green for long tracks
      color = cv::Scalar(50, 255, 50, 1);
    }

    // Draw track history
    if (points.size() > 1) {
      for (auto point_it = points.begin(); point_it != std::prev(points.end()); ++point_it) {
        const auto& point1 = point_it->second.image_point;
        const auto& point2 = std::next(point_it)->second.image_point;
        const auto distorted_previous_point = Distort(point1, camera_params);
        const auto distorted_current_point = Distort(point2, camera_params);
        cv::circle(feature_track_image, distorted_current_point, 2 /* Radius*/, cv::Scalar(0, 255, 255), -1 /*Filled*/,
                   8);
        cv::line(feature_track_image, distorted_current_point, distorted_previous_point, color, 2, 8, 0);
      }
    } else {
      cv::circle(feature_track_image, Distort(points.cbegin()->second.image_point, camera_params), 2 /* Radius*/, color,
                 -1 /*Filled*/, 8);
    }
    // Draw feature id at most recent point
    cv::putText(feature_track_image, std::to_string(points.crbegin()->second.feature_id),
                Distort(points.crbegin()->second.image_point, camera_params), CV_FONT_NORMAL, 0.4,
                cv::Scalar(255, 0, 0));
  }
}

void MarkSmartFactorPoints(const std::vector<const SmartFactor*> smart_factors,
                           const camera::CameraParameters& camera_params, cv::Mat& feature_track_image) {
  for (const auto smart_factor : smart_factors) {
    const auto& point = smart_factor->measured().back();
    const auto distorted_point = Distort(point, camera_params);
    cv::circle(feature_track_image, distorted_point, 15 /* Radius*/, cv::Scalar(200, 100, 0), -1 /*Filled*/, 8);
  }
}

boost::optional<sensor_msgs::ImagePtr> CreateSemanticMatchesImage(const sensor_msgs::ImageConstPtr& image_msg,
                                                                  const std::vector<graph_localizer::SemanticLocFactorAdder::SemanticMatch>& sem_matches,
                                                                  const GraphBagParams& params, bool show_img) {
  float resize_scale = 0.5;
  cv_bridge::CvImagePtr semantic_match_image;
  try {
    semantic_match_image = cv_bridge::toCvCopy(image_msg, sensor_msgs::image_encodings::RGB8);
  } catch (cv_bridge::Exception& e) {
    ROS_ERROR("cv_bridge exception: %s", e.what());
    return boost::none;
  }

  cv::Mat undist_viz;
  cv::remap(semantic_match_image->image, undist_viz, params.undist_map_x, params.undist_map_y, cv::INTER_LINEAR);
  cv::Size original_size = semantic_match_image->image.size();
  cv::Point top_left = (undist_viz.size() - original_size)/2;

  cv::Mat &viz = semantic_match_image->image;
  viz = undist_viz(cv::Rect(top_left.x, top_left.y, original_size.width, original_size.height));

  // This is rather ugly to hardcode
  for (const auto& match : sem_matches) {
    cv::Point size_half(viz.size().width/2., viz.size().height/2.);
    cv::Point map_pt;
    if (match.have_map_point) {
      map_pt = cv::Point(match.map_point_px[0], match.map_point_px[1]) + size_half;
<<<<<<< HEAD
=======
      cv::circle(viz, map_pt, 5/resize_scale, cv::Scalar(0,255,0), cv::FILLED);
      if (params.class_names.count(match.cls) > 0) {
        cv::putText(viz, params.class_names.at(match.cls), map_pt, cv::FONT_HERSHEY_SIMPLEX, 0.5/resize_scale, cv::Scalar(0,255,0), 2/resize_scale);
      }
>>>>>>> 793ecbb0
    }

    if (match.have_matched_det) {
      cv::Point center = cv::Point(match.det_center_px[0], match.det_center_px[1]) + size_half;
      cv::Point size = cv::Point(match.det_bbox_size_px[0], match.det_bbox_size_px[1]);
      if (match.have_map_point) {
        cv::rectangle(viz, center - size/2, center + size/2, cv::Scalar(255,0,0), 2/resize_scale);
        cv::line(viz, center, map_pt, cv::Scalar(100,100,255), 2/resize_scale, cv::LINE_AA);
      } else {
        cv::rectangle(viz, center - size/2, center + size/2, cv::Scalar(255,0,0), 1/resize_scale);
      }
    }

    if (match.have_map_point) {
      cv::circle(viz, map_pt, 5/resize_scale, cv::Scalar(0,255,0), cv::FILLED);
      cv::putText(viz, class_names[match.cls], map_pt+(cv::Point(6,6)/resize_scale), cv::FONT_HERSHEY_SIMPLEX, 0.5/resize_scale, cv::Scalar(0,255,0), 2/resize_scale);
    }
  }

  if (show_img) {
    cv::imshow("Semantic Matches", viz);
    cv::waitKey(2);
  }

  // cut image in half
  cv::resize(viz, viz, cv::Size(0,0), 0.5, 0.5);

  return semantic_match_image->toImageMsg();
}


boost::optional<sensor_msgs::ImagePtr> CreateFeatureTrackImage(const sensor_msgs::ImageConstPtr& image_msg,
                                                               const graph_localizer::FeatureTrackIdMap& feature_tracks,
                                                               const camera::CameraParameters& camera_params,
                                                               const std::vector<const SmartFactor*>& smart_factors) {
  cv_bridge::CvImagePtr feature_track_image;
  try {
    feature_track_image = cv_bridge::toCvCopy(image_msg, sensor_msgs::image_encodings::RGB8);
  } catch (cv_bridge::Exception& e) {
    ROS_ERROR("cv_bridge exception: %s", e.what());
    return boost::none;
  }

  FeatureTrackImage(feature_tracks, camera_params, feature_track_image->image);
  MarkSmartFactorPoints(smart_factors, camera_params, feature_track_image->image);
  return feature_track_image->toImageMsg();
}

cv::Point Distort(const Eigen::Vector2d& undistorted_point, const camera::CameraParameters& params) {
  Eigen::Vector2d distorted_point;
  params.Convert<camera::UNDISTORTED_C, camera::DISTORTED>(undistorted_point, &distorted_point);
  return cv::Point(distorted_point.x(), distorted_point.y());
}

std::vector<const SmartFactor*> SmartFactors(const graph_localizer::GraphLocalizer& graph) {
  std::vector<const SmartFactor*> smart_factors;
  for (const auto factor : graph.graph_factors()) {
    const auto smart_factor = dynamic_cast<const SmartFactor*>(factor.get());
    if (smart_factor) {
      smart_factors.emplace_back(smart_factor);
    }
  }
  return smart_factors;
}

bool string_ends_with(const std::string& str, const std::string& ending) {
  if (str.length() >= ending.length()) {
    return (0 == str.compare(str.length() - ending.length(), ending.length(), ending));
  } else {
    return false;
  }
}

void SaveImuBiasTesterPredictedStates(const std::vector<lc::CombinedNavState>& imu_bias_tester_predicted_states,
                                      rosbag::Bag& bag) {
  for (const auto& state : imu_bias_tester_predicted_states) {
    geometry_msgs::PoseStamped pose_msg;
    lc::PoseToMsg(state.pose(), pose_msg.pose);
    lc::TimeToHeader(state.timestamp(), pose_msg.header);
    SaveMsg(pose_msg, TOPIC_IMU_BIAS_TESTER_POSE, bag);
    geometry_msgs::Vector3Stamped velocity_msg;
    mc::VectorToMsg(state.velocity(), velocity_msg.vector);
    lc::TimeToHeader(state.timestamp(), velocity_msg.header);
    SaveMsg(velocity_msg, TOPIC_IMU_BIAS_TESTER_VELOCITY, bag);
  }
}
}  // namespace graph_bag<|MERGE_RESOLUTION|>--- conflicted
+++ resolved
@@ -105,13 +105,6 @@
     cv::Point map_pt;
     if (match.have_map_point) {
       map_pt = cv::Point(match.map_point_px[0], match.map_point_px[1]) + size_half;
-<<<<<<< HEAD
-=======
-      cv::circle(viz, map_pt, 5/resize_scale, cv::Scalar(0,255,0), cv::FILLED);
-      if (params.class_names.count(match.cls) > 0) {
-        cv::putText(viz, params.class_names.at(match.cls), map_pt, cv::FONT_HERSHEY_SIMPLEX, 0.5/resize_scale, cv::Scalar(0,255,0), 2/resize_scale);
-      }
->>>>>>> 793ecbb0
     }
 
     if (match.have_matched_det) {
@@ -127,7 +120,7 @@
 
     if (match.have_map_point) {
       cv::circle(viz, map_pt, 5/resize_scale, cv::Scalar(0,255,0), cv::FILLED);
-      cv::putText(viz, class_names[match.cls], map_pt+(cv::Point(6,6)/resize_scale), cv::FONT_HERSHEY_SIMPLEX, 0.5/resize_scale, cv::Scalar(0,255,0), 2/resize_scale);
+      cv::putText(viz, params.class_names.at(match.cls), map_pt+(cv::Point(6,6)/resize_scale), cv::FONT_HERSHEY_SIMPLEX, 0.5/resize_scale, cv::Scalar(0,255,0), 2/resize_scale);
     }
   }
 
