/* Copyright (c) 2017, United States Government, as represented by the
 * Administrator of the National Aeronautics and Space Administration.
 *
 * All rights reserved.
 *
 * The Astrobee platform is licensed under the Apache License, Version 2.0
 * (the "License"); you may not use this file except in compliance with the
 * License. You may obtain a copy of the License at
 *
 *     http://www.apache.org/licenses/LICENSE-2.0
 *
 * Unless required by applicable law or agreed to in writing, software
 * distributed under the License is distributed on an "AS IS" BASIS, WITHOUT
 * WARRANTIES OR CONDITIONS OF ANY KIND, either express or implied. See the
 * License for the specific language governing permissions and limitations
 * under the License.
 */

// Header file must go in src directory for Qt/Rviz plugin
#ifndef LOCALIZATION_RVIZ_PLUGINS_LOCALIZATION_GRAPH_DISPLAY_H_  // NOLINT
#define LOCALIZATION_RVIZ_PLUGINS_LOCALIZATION_GRAPH_DISPLAY_H_  // NOLINT

// Required for Qt
#ifndef Q_MOC_RUN
#include <camera/camera_params.h>
#include <ff_msgs/LocalizationGraph.h>
#include <graph_localizer/graph_localizer.h>
#include <graph_localizer/loc_projection_factor.h>
#include <gtsam/geometry/Pose3.h>
#include <gtsam/navigation/CombinedImuFactor.h>
#include <image_transport/image_transport.h>
#include <ros/publisher.h>
#include <ros/subscriber.h>
#include <rviz/message_filter_display.h>
#include <rviz/ogre_helpers/arrow.h>
#include <rviz/ogre_helpers/axes.h>
#include <rviz/ogre_helpers/line.h>
#include <rviz/ogre_helpers/shape.h>
#include <rviz/properties/float_property.h>
#include <opencv2/core/types.hpp>
#include <map>
#include <string>
#include <vector>
#include "slider_property.h"  // NOLINT
#endif

// Forward declarations for ogre and rviz
namespace Ogre {
class SceneNode;
}

namespace localization_rviz_plugins {
// TODO(rsoussan): put these somewhere else!
using Calibration = gtsam::Cal3_S2;
using Camera = gtsam::PinholePose<Calibration>;
using SmartFactor = gtsam::RobustSmartProjectionPoseFactor<Calibration>;

class LocalizationGraphDisplay : public rviz::MessageFilterDisplay<ff_msgs::LocalizationGraph> {
  Q_OBJECT    // NOLINT
    public :  // NOLINT
              LocalizationGraphDisplay();
  ~LocalizationGraphDisplay() = default;

  // private:
 protected:
  void onInitialize() final;
  void reset() final;

 private Q_SLOTS:  // NOLINT
  void addSmartFactorsProjectionVisual();

 private:
  void processMessage(const ff_msgs::LocalizationGraph::ConstPtr& graph_msg);
  void imageCallback(const sensor_msgs::ImageConstPtr& image_msg);
  void clearDisplay();
  void addImuVisual(const graph_localizer::GraphLocalizer& graph_localizer,
                    const gtsam::CombinedImuFactor* const imu_factor);
  void addProjectionVisual(const gtsam::CameraSet<Camera>& cameras, const Camera::MeasurementVector& measurements,
                           const gtsam::Point3& world_t_landmark, std::vector<cv::Mat>& images);
  void addLocProjectionVisual(const std::vector<gtsam::LocProjectionFactor<>*> loc_projection_factors,
<<<<<<< HEAD
                              const graph_localizer::GraphValues& graph_values);
=======
                              const graph_optimizer::GraphValues& graph_values);
>>>>>>> c8496660
  void addOpticalFlowVisual(const graph_localizer::FeatureTrackIdMap& feature_tracks,
                            const localization_common::Time latest_graph_time);
  void clearImageBuffer(const localization_common::Time oldest_graph_time);
  sensor_msgs::ImageConstPtr getImage(const localization_common::Time time);
  void addSmartFactorProjectionVisual(const SmartFactor& smart_factor,
                                      const graph_optimizer::GraphValues& graph_values);
  cv::Scalar textColor(const double val, const double green_threshold, const double yellow_threshold);

  std::vector<std::unique_ptr<rviz::Axes>> graph_pose_axes_;
  std::vector<std::unique_ptr<rviz::Arrow>> imu_factor_arrows_;
  std::unique_ptr<rviz::BoolProperty> show_pose_axes_;
  std::unique_ptr<rviz::FloatProperty> pose_axes_size_;
  std::unique_ptr<rviz::BoolProperty> show_imu_factor_arrows_;
  std::unique_ptr<rviz::FloatProperty> imu_factor_arrows_diameter_;
  std::unique_ptr<rviz::BoolProperty> publish_optical_flow_images_;
  std::unique_ptr<rviz::BoolProperty> publish_smart_factor_images_;
  std::unique_ptr<rviz::BoolProperty> publish_loc_projection_factor_images_;
  std::unique_ptr<rviz::BoolProperty> publish_projection_factor_images_;
  std::unique_ptr<rviz::BoolProperty> show_projection_factor_visual_;
  std::unique_ptr<rviz::SliderProperty> projection_factor_slider_;
  image_transport::Publisher optical_flow_image_pub_;
  image_transport::Publisher smart_factor_projection_image_pub_;
  image_transport::Publisher projection_image_pub_;
  image_transport::Publisher loc_projection_factor_image_pub_;
  image_transport::Subscriber image_sub_;
  ros::NodeHandle nh_;
  std::map<localization_common::Time, sensor_msgs::ImageConstPtr> img_buffer_;
  std::unique_ptr<camera::CameraParameters> nav_cam_params_;
  std::vector<std::unique_ptr<rviz::Shape>> landmark_points_;
  std::vector<std::unique_ptr<rviz::Axes>> camera_pose_axes_;
  std::vector<std::unique_ptr<rviz::Line>> camera_t_landmark_lines_;
  std::unique_ptr<graph_localizer::GraphLocalizer> latest_graph_localizer_;
  std::vector<SmartFactor*> latest_smart_factors_;
};
}  // namespace localization_rviz_plugins
#endif  // LOCALIZATION_RVIZ_PLUGINS_LOCALIZATION_GRAPH_DISPLAY_H_ NOLINT<|MERGE_RESOLUTION|>--- conflicted
+++ resolved
@@ -78,11 +78,7 @@
   void addProjectionVisual(const gtsam::CameraSet<Camera>& cameras, const Camera::MeasurementVector& measurements,
                            const gtsam::Point3& world_t_landmark, std::vector<cv::Mat>& images);
   void addLocProjectionVisual(const std::vector<gtsam::LocProjectionFactor<>*> loc_projection_factors,
-<<<<<<< HEAD
-                              const graph_localizer::GraphValues& graph_values);
-=======
                               const graph_optimizer::GraphValues& graph_values);
->>>>>>> c8496660
   void addOpticalFlowVisual(const graph_localizer::FeatureTrackIdMap& feature_tracks,
                             const localization_common::Time latest_graph_time);
   void clearImageBuffer(const localization_common::Time oldest_graph_time);
