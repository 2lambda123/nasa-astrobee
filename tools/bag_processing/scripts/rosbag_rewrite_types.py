#!/usr/bin/env python
# Copyright (c) 2017, United States Government, as represented by the
# Administrator of the National Aeronautics and Space Administration.
#
# All rights reserved.
#
# The Astrobee platform is licensed under the Apache License, Version 2.0
# (the "License"); you may not use this file except in compliance with the
# License. You may obtain a copy of the License at
#
#     http://www.apache.org/licenses/LICENSE-2.0
#
# Unless required by applicable law or agreed to in writing, software
# distributed under the License is distributed on an "AS IS" BASIS, WITHOUT
# WARRANTIES OR CONDITIONS OF ANY KIND, either express or implied. See the
# License for the specific language governing permissions and limitations
# under the License.

"""
Tool that applies rules to fix bag files, as specified in
rosbag_rewrite_types_rules.json. It performs two types of fix:

1. Fix incomplete message definition metadata, as written by rosjava
   nodes. Which topics to fix is specified in the
   fix_message_definition_topic_patterns field of the rules file.

2. For message types whose definition changed in a way that makes
   migration infeasible, changes the message type name to be the
   "frozen" type name, so that migration is not needed. Which message
   types to fix is specified in the rename_types field of the rules
   file.

These fixes should be run before "rosbag fix" bag migration. The overall
strategy is explained in [1].

[1] https://github.com/nasa/astrobee/blob/develop/doc/general_documentation/maintaining_telemetry.md
"""

from __future__ import print_function

import argparse
import collections
import fnmatch
import json
import logging
import os
import tempfile

import genpy
import rosbag
import roslib

# See the following sources for many of the genpy/rosbag/roslib patterns used
# here:
#   http://docs.ros.org/en/melodic/api/rosbag/html/python/rosbag.migration-pysrc.html
#   https://github.com/gavanderhoorn/rosbag_fixer


def dosys(cmd):
    logging.info(cmd)
    ret = os.system(cmd)
    if ret != 0:
        logging.warning("Command failed with return value %s\n", ret)
    return ret


def get_rule_entry(rule):
    key = (rule["old_type"], rule["old_type_md5sum"])

    new_type = rule["new_type"]
    new_pytype = genpy.message.get_message_class(new_type)
    if rule["new_type_md5sum"] != new_pytype._md5sum:
        logging.warning("warning: md5sum mismatch for: %s", new_type)
        logging.warning("  migration rule md5sum: %s", rule["new_type_md5sum"])
        logging.warning("  latest md5sum: %s", new_pytype._md5sum)
        logging.warning("  [a changed message definition could cause data corruption]")

    val = {
        "type": new_type,
        "md5sum": rule["new_type_md5sum"],
        "message_definition": new_pytype._full_text,
        "pytype": new_pytype,
    }

    return (key, val)


def get_rules(rules_files):
    fix_topic_patterns = []
    rename_lookup = {}
    for rules_file in rules_files:
        with open(rules_file, "r") as rules_stream:
            rules_info = json.load(rules_stream)

        for k, rules in rules_info.iteritems():
            if k == "fix_message_definition_topic_patterns":
                fix_topic_patterns += rules
            elif k == "rename_types":
                rename_lookup.update(dict((get_rule_entry(r) for r in rules)))

    return (fix_topic_patterns, rename_lookup)


def topic_matcher(topic, topic_patterns):
    return any((fnmatch.fnmatch(topic, p) for p in topic_patterns))


def reindex(inbag_path):
    tmp_folder = tempfile.mkdtemp()
    dosys("rosbag reindex --output-dir=%s %s " % (tmp_folder, inbag_path))
    reindexed_path = os.path.join(tmp_folder, os.path.basename(inbag_path))
    return reindexed_path, tmp_folder


def reindex_if_needed(inbag_path):
    try:
        with rosbag.Bag(inbag_path, "r") as inbag:
            pass
        return inbag_path, None
    except rosbag.bag.ROSBagUnindexedException:
        logging.warning(
            "WARNING: input bag %s was unindexed, reindexing automatically", inbag_path
        )
        return reindex(inbag_path)


def fix_message_definitions(inbag, fix_topic_patterns, verbose=False):
    """
    Modifies inbag metadata (in memory, not on disk). Changes will take
    effect when inbag's messages are subsequently written to outbag.
    """

    if not fix_topic_patterns:
        return

    fixed_topics = set()
    for conn in inbag._get_connections():
        if not topic_matcher(conn.topic, fix_topic_patterns):
            continue
        pytype = roslib.message.get_message_class(conn.datatype)
        if pytype is None:
            raise ValueError("Message class '%s' not found." % conn.datatype)
        conn.header["message_definition"] = pytype._full_text
        conn.msg_def = pytype._full_text
        fixed_topics.add(conn.topic)

    if verbose:
        logging.info("Fixed message definitions for topics:")
        if fixed_topics:
            for topic in sorted(fixed_topics):
                logging.info("  %s", topic)
        else:
            logging.info("  [none]")


<<<<<<< HEAD
def rename_types(inbag, outbag, rename_lookup, verbose=False):
    # TODO(trey0): Is it possible to do the type renaming by iterating only
    # over the connections rather than over every message, like we do in
    # fix_message_definitions()? Might be faster.
    num_renamed = collections.Counter()
    for topic, msg, t, conn in inbag.read_messages(
        raw=True, return_connection_header=True
    ):
        old_type, msg_data, old_type_md5sum, msg_pos, msg_pytype = msg
        rename_key = (old_type, old_type_md5sum)
=======
def rename_types(inbag, outbag_path, rename_lookup, verbose=False):
    # rewrite connection headers
    renamed_types = set()
    for conn in inbag._get_connections():
        hdr = conn.header
        rename_key = (hdr["type"].decode("utf-8"), hdr["md5sum"].decode("utf-8"))
>>>>>>> 73e4a487
        tgt = rename_lookup.get(rename_key)
        if tgt is None:
            # just copy the message to outbag, no rewrite needed
            outbag.write(topic, msg, t, raw=True)
        else:
            num_renamed[rename_key] += 1
            # rewrite the necessary fields of the message and connection header
            new_msg = (tgt["type"], msg_data, tgt["md5sum"], msg_pos, tgt["pytype"])
            for k in ("type", "md5sum", "message_definition"):
                conn[k] = tgt[k]
            outbag.write(topic, new_msg, t, connection_header=conn, raw=True)

    # summarize rewrite rules that were applied
    if verbose:
        # summary of renamed messages
        migrated = sorted(num_renamed.keys())
        logging.info("Renamed message counts by type:")
        if not migrated:
            logging.info("  [no matching messages found]")
        for key in migrated:
            old_type, old_type_md5sum = key
            tgt = rename_lookup[key]
            logging.info(
                "  %5d %s %s -> %s %s",
                num_renamed[key],
                old_type,
                old_type_md5sum[:8],
                tgt["type"],
                tgt["md5sum"][:8],
            )

    # while copying messages we need to rename types so they are mapped to the right connection
    do_meter = False  # unhelpful in CI test logs
    with rosbag.Bag(outbag_path, "w", options=inbag.options) as outbag:
        if do_meter:
            meter = rosbag.rosbag_main.ProgressMeter(
                outbag_path, inbag._uncompressed_size
            )
            total_bytes = 0

        for topic, raw_msg, t in inbag.read_messages(raw=True):
            msg_type, serialized_bytes, md5sum, pos, pytype = raw_msg

            rename_key = (msg_type, md5sum)
            tgt = rename_lookup.get(rename_key)
            if tgt is not None:
                out_msg = (
                    tgt["type"],
                    serialized_bytes,
                    tgt["md5sum"],
                    pos,
                    tgt["pytype"],
                )
            else:
                out_msg = raw_msg

            outbag.write(topic, out_msg, t, raw=True)

            if do_meter:
                total_bytes += len(serialized_bytes)
                meter.step(total_bytes)

        if do_meter:
            meter.finish()


def rewrite_msg_types1(
    inbag_path_in, outbag_path, rules, verbose=False, no_reindex=False
):
    inbag_path, tmp_folder = reindex_if_needed(inbag_path_in)

    fix_topic_patterns, rename_lookup = rules
    with rosbag.Bag(inbag_path, "r") as inbag:
        fix_message_definitions(inbag, fix_topic_patterns, verbose)
        rename_types(inbag, outbag_path, rename_lookup, verbose)

    if tmp_folder:
        dosys("rm -r %s" % tmp_folder)

    cmd = "rosbag reindex -q %s" % outbag_path
    if no_reindex:
        logging.info("%s probably needs to be re-indexed. Run: %s\n", outbag_path, cmd)
    else:
        dosys(cmd)
        dosys("rm %s" % (os.path.splitext(outbag_path)[0] + ".orig.bag"))


def rewrite_msg_types(
    inbag_paths, outbag_path_pattern, rules_files, verbose=False, no_reindex=False
):
    rules = get_rules(rules_files)

    for inbag_path in inbag_paths:
        inbag_name = os.path.splitext(inbag_path)[0]
        outbag_path = outbag_path_pattern.format(inbag=inbag_name)
        if os.path.exists(outbag_path):
            logging.error("Not overwriting existing file %s", outbag_path)
            continue
        rewrite_msg_types1(
            inbag_path, outbag_path, rules, verbose=verbose, no_reindex=no_reindex
        )


class CustomFormatter(
    argparse.ArgumentDefaultsHelpFormatter, argparse.RawDescriptionHelpFormatter
):
    pass


if __name__ == "__main__":
    parser = argparse.ArgumentParser(
        description=__doc__, formatter_class=CustomFormatter
    )
    parser.add_argument(
        "-v",
        "--verbose",
        help="print debug info",
        default=False,
        action="store_true",
    )
    parser.add_argument(
        "-o",
        "--output",
        help="path for output bag",
        default="{inbag}.rewrite_types.bag",
    )
    parser.add_argument(
        "-r",
        "--rules",
        nargs="?",
        help="path to input rules file (specify multiple times for multiple files)",
        default=[],
        action="append",
    )
    parser.add_argument(
        "-n",
        "--no-reindex",
        action="store_true",
        help="suppress 'rosbag reindex' call",
        default=False,
    )
    parser.add_argument("inbag", nargs="+", help="input bag")

    args = parser.parse_args()

    level = logging.DEBUG if args.verbose else logging.WARN
    logging.basicConfig(level=level, format="%(message)s")

    if not args.rules:
        parser.error("-r argument is required")

    rewrite_msg_types(
        args.inbag,
        args.output,
        args.rules,
        verbose=args.verbose,
        no_reindex=args.no_reindex,
    )

    # suppress confusing ROS message at exit
    logging.getLogger().setLevel(logging.WARN)<|MERGE_RESOLUTION|>--- conflicted
+++ resolved
@@ -153,25 +153,12 @@
             logging.info("  [none]")
 
 
-<<<<<<< HEAD
-def rename_types(inbag, outbag, rename_lookup, verbose=False):
-    # TODO(trey0): Is it possible to do the type renaming by iterating only
-    # over the connections rather than over every message, like we do in
-    # fix_message_definitions()? Might be faster.
-    num_renamed = collections.Counter()
-    for topic, msg, t, conn in inbag.read_messages(
-        raw=True, return_connection_header=True
-    ):
-        old_type, msg_data, old_type_md5sum, msg_pos, msg_pytype = msg
-        rename_key = (old_type, old_type_md5sum)
-=======
 def rename_types(inbag, outbag_path, rename_lookup, verbose=False):
     # rewrite connection headers
     renamed_types = set()
     for conn in inbag._get_connections():
         hdr = conn.header
         rename_key = (hdr["type"].decode("utf-8"), hdr["md5sum"].decode("utf-8"))
->>>>>>> 73e4a487
         tgt = rename_lookup.get(rename_key)
         if tgt is None:
             # just copy the message to outbag, no rewrite needed
