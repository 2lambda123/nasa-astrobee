--- conflicted
+++ resolved
@@ -40,12 +40,9 @@
 def rosbag_fix_all(inbag_paths_in, robot, jobs, deserialize=False):
     this_folder = os.path.dirname(os.path.realpath(__file__))
     makefile = os.path.join(this_folder, "Makefile.rosbag_fix_all")
-<<<<<<< HEAD
     inbag_paths_in = [p for p in inbag_paths_in if p.endswith(".bag")]
     inbag_paths = [p for p in inbag_paths_in if not p.startswith("fix_all_")]
-=======
-    inbag_paths = [p for p in inbag_paths_in if not ".fix_all" in p]
->>>>>>> ef1f5a45
+
     skip_count = len(inbag_paths_in) - len(inbag_paths)
     if skip_count:
         logging.info(
