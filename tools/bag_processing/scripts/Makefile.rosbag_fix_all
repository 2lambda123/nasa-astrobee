# Copyright (c) 2017, United States Government, as represented by the
# Administrator of the National Aeronautics and Space Administration.
#
# All rights reserved.
#
# The Astrobee platform is licensed under the Apache License, Version 2.0
# (the "License"); you may not use this file except in compliance with the
# License. You may obtain a copy of the License at
#
#     http://www.apache.org/licenses/LICENSE-2.0
#
# Unless required by applicable law or agreed to in writing, software
# distributed under the License is distributed on an "AS IS" BASIS, WITHOUT
# WARRANTIES OR CONDITIONS OF ANY KIND, either express or implied. See the
# License for the specific language governing permissions and limitations
# under the License.

# This Makefile is designed to be used by the rosbag_fix_all.py script.

# The paths to scripts and configuration files should work as long as
# the relevant ROS packages (ff_msgs, bag_processing, optionally
# isaac_msgs) are installed and the necessary devel/setup.bash files
# have been sourced.

# As a fallback, you can override the relevant variables (REWRITE_TYPES,
# FF_MSGS_BMR, ISAAC_MSGS_BMR) in your shell environment before running
# rosbag_fix_all.py.

ROS_VERSION=$(shell rosversion -d)

# Find script executables
ifeq (,${REWRITE_TYPES})
  REWRITE_TYPES = $(shell catkin_find --first-only bag_processing scripts/rosbag_rewrite_types.py)
endif
ifeq (,${ROSBAG_VERIFY})
  ROSBAG_VERIFY = $(shell catkin_find --first-only bag_processing scripts/rosbag_verify.py)
endif
ifeq (,${ROSBAG_DEBAYER})
  ROSBAG_DEBAYER = $(shell catkin_find --first-only bag_processing scripts/rosbag_debayer.py)
endif
ifeq (,${ROSBAG_SPLIT_DEPTH})
  ROSBAG_SPLIT_DEPTH = $(shell catkin_find --first-only pico_driver scripts/pico_split_extended.py)
endif
ifeq (,${ROSBAG_FILTER})
  ROSBAG_FILTER = $(shell catkin_find --first-only bag_processing scripts/rosbag_topic_filter.py)
endif

# Find rosbag migration definitions
ifeq (,${FF_MSGS_BMR})
  FF_MSGS_BMR = $(shell catkin_find --first-only ff_msgs bmr)
endif
BMR = $(sort $(wildcard ${FF_MSGS_BMR}/*.bmr) $(wildcard ${FF_MSGS_BMR}/${ROS_VERSION}/*.bmr))
REWRITE_TYPES_ARGS += -r ${FF_MSGS_BMR}/rosbag_rewrite_types_rules.json

ifeq (,${ISAAC_MSGS_BMR})
  ISAAC_MSGS_BMR = $(shell catkin_find --first-only isaac_msgs bmr 2> /dev/null)
endif
ifneq (,${ISAAC_MSGS_BMR})
  # If isaac_msgs is available, apply extra rules. Shouldn't hurt non-ISAAC bags.
  MR += $(sort $(wildcard ${ISAAC_MSGS_BMR}/*.bmr))
  REWRITE_TYPES_ARGS += -r ${ISAAC_MSGS_BMR}/rosbag_rewrite_types_rules.json
endif


<<<<<<< HEAD
# Fix rosjava scicam bug
rewrite_types_%.bag: %.bag
	${REWRITE_TYPES} ${REWRITE_TYPES_ARGS} $< -o $@

# Fix old message definitions
migrate_old_%.bag: rewrite_types_%.bag
	rosbag fix $< $@ ${BMR}
	rosbag check $@  # test: post-migration consistency
	# compare with original bag to make sure data is there
	${ROSBAG_VERIFY} ${ROSBAG_VERIFY_ARGS} $@  $(@:migrate_old_%=%)
	rm $<  # explicitly delete right away to save disk space

# Debayer the nav cam
debayer_%.bag: migrate_old_%.bag
	${ROSBAG_DEBAYER} ${ROSBAG_DEBAYER_ARGS} $< -o $@
	rm $<  # explicitly delete right away to save disk space

# Decode the haz cam into point cloud + image
depth_split_%.bag: debayer_%.bag
	${ROSBAG_SPLIT_DEPTH} ${ROSBAG_SPLIT_DEPTH_ARGS} $< -o $@
	rm $<  # explicitly delete right away to save disk space

# Decode the haz cam into point cloud + image
fix_all_%.bag: depth_split_%.bag
	${ROSBAG_FILTER} ${ROSBAG_FILTER_ARGS} $< -o $@
=======
%.fix_all_pre_check.bag: %.rewrite_types.bag
	rosbag fix $< $@ ${BMR}
	rm $<  # explicitly delete right away to save disk space

# The fix_all_check targets are .PHONY but too much trouble and not
# necessary to declare that.

fix_all_check1-%: %.fix_all_pre_check.bag
	rosbag check $<

fix_all_check2-%: %.fix_all_pre_check.bag
	${ROSBAG_VERIFY} ${ROSBAG_VERIFY_ARGS} $< $(<:.fix_all_pre_check.bag=.bag)

%.fix_all.bag: %.fix_all_pre_check.bag fix_all_check1-% fix_all_check2-%
	mv $< $@  # checks complete
>>>>>>> ef1f5a45
<|MERGE_RESOLUTION|>--- conflicted
+++ resolved
@@ -61,8 +61,6 @@
   REWRITE_TYPES_ARGS += -r ${ISAAC_MSGS_BMR}/rosbag_rewrite_types_rules.json
 endif
 
-
-<<<<<<< HEAD
 # Fix rosjava scicam bug
 rewrite_types_%.bag: %.bag
 	${REWRITE_TYPES} ${REWRITE_TYPES_ARGS} $< -o $@
@@ -74,6 +72,7 @@
 	# compare with original bag to make sure data is there
 	${ROSBAG_VERIFY} ${ROSBAG_VERIFY_ARGS} $@  $(@:migrate_old_%=%)
 	rm $<  # explicitly delete right away to save disk space
+
 
 # Debayer the nav cam
 debayer_%.bag: migrate_old_%.bag
@@ -88,20 +87,5 @@
 # Decode the haz cam into point cloud + image
 fix_all_%.bag: depth_split_%.bag
 	${ROSBAG_FILTER} ${ROSBAG_FILTER_ARGS} $< -o $@
-=======
-%.fix_all_pre_check.bag: %.rewrite_types.bag
-	rosbag fix $< $@ ${BMR}
-	rm $<  # explicitly delete right away to save disk space
 
-# The fix_all_check targets are .PHONY but too much trouble and not
-# necessary to declare that.
-
-fix_all_check1-%: %.fix_all_pre_check.bag
-	rosbag check $<
-
-fix_all_check2-%: %.fix_all_pre_check.bag
-	${ROSBAG_VERIFY} ${ROSBAG_VERIFY_ARGS} $< $(<:.fix_all_pre_check.bag=.bag)
-
-%.fix_all.bag: %.fix_all_pre_check.bag fix_all_check1-% fix_all_check2-%
-	mv $< $@  # checks complete
->>>>>>> ef1f5a45
+.PRECIOUS: rewrite_types_%.bag migrate_old_%.bag debayer_%.bag depth_split_%.bag