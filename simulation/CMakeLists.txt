--- conflicted
+++ resolved
@@ -19,11 +19,7 @@
 project(astrobee_gazebo)
 
 if (ENABLE_GAZEBO)
-<<<<<<< HEAD
-## Compile as C++14, supported in ROS Kinetic and newer
-=======
 ## Compile as C++17
->>>>>>> ca223f57
 add_compile_options(-std=c++17)
 
 ## Find catkin macros and libraries
