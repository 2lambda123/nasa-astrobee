--- conflicted
+++ resolved
@@ -181,7 +181,7 @@
 #   ${GAZEBO_LIBRARIES} ${catkin_LIBRARIES}
 # )
 
-# # Create a sensor plugin for the depth camera
+# Create a sensor plugin for the depth camera
 add_library(gazebo_sensor_plugin_depth_cam SHARED
    src/gazebo_sensor_plugin_depth_cam/gazebo_sensor_plugin_depth_cam.cc
 )
@@ -189,7 +189,7 @@
 ament_target_dependencies(gazebo_sensor_plugin_depth_cam rclcpp gazebo_dev gazebo_ros sensor_msgs)
 ament_export_libraries(gazebo_sensor_plugin_depth_cam)
 
-# # Create a sensor plugin for the nav cam
+# Create a sensor plugin for the nav cam
 add_library(gazebo_sensor_plugin_nav_cam SHARED
   src/gazebo_sensor_plugin_nav_cam/gazebo_sensor_plugin_nav_cam.cc
 )
@@ -231,7 +231,7 @@
 #   ${GAZEBO_LIBRARIES} ${catkin_LIBRARIES}
 # )
 
-# # Create a world plugin for speed
+# Create a world plugin for speed
 add_library(gazebo_world_plugin_speed SHARED
   src/gazebo_world_plugin_speed/gazebo_world_plugin_speed.cc
 )
@@ -261,30 +261,22 @@
 ## Install
 install(TARGETS
   astrobee_gazebo
+  gazebo_model_plugin_eps
   gazebo_model_plugin_drag
-  gazebo_model_plugin_eps
-  gazebo_model_plugin_flashlight
-  gazebo_model_plugin_heartbeat
-<<<<<<< HEAD
   gazebo_model_plugin_truth
   gazebo_model_plugin_pmc
   gazebo_model_plugin_perching_arm
   gazebo_model_plugin_flashlight
+  gazebo_model_plugin_laser
+  gazebo_model_plugin_heartbeat
+  gazebo_model_plugin_signal_lights
+  gazebo_sensor_plugin_imu
   gazebo_sensor_plugin_depth_cam
-  gazebo_sensor_plugin_imu
-=======
-  gazebo_sensor_plugin_imu
-  gazebo_model_plugin_laser
-  gazebo_model_plugin_perching_arm
   gazebo_sensor_plugin_nav_cam
   gazebo_sensor_plugin_dock_cam
-  gazebo_model_plugin_pmc
-  gazebo_model_plugin_signal_lights
-  gazebo_model_plugin_truth
->>>>>>> ba41c909
   gazebo_sensor_plugin_sparse_map
+  gazebo_world_plugin_speed
   gazebo_system_plugin_client
-  gazebo_world_plugin_speed
   ARCHIVE DESTINATION lib/${PROJECT_NAME}
   LIBRARY DESTINATION lib/${PROJECT_NAME}
   RUNTIME DESTINATION bin
