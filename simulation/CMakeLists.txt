--- conflicted
+++ resolved
@@ -157,7 +157,6 @@
   ${GAZEBO_LIBRARIES} ${catkin_LIBRARIES}
 )
 
-<<<<<<< HEAD
 # Create a model plugin for the front flashlight
 add_library(gazebo_model_plugin_flashlight_front
   src/gazebo_model_plugin_flashlight_front/gazebo_model_plugin_flashlight_front.cc
@@ -176,26 +175,6 @@
   ${GAZEBO_LIBRARIES} ${catkin_LIBRARIES}
 )
 
-=======
-# Create a model plugin for the flashlight
-create_library(
-  DIR
-    src/gazebo_model_plugin_flashlight
-  TARGET
-    gazebo_model_plugin_flashlight
-  LIBS
-    ${GAZEBO_LIBRARIES}
-    ${catkin_LIBRARIES}
-    astrobee_gazebo
-  INC
-    ${GAZEBO_INCLUDE_DIRS}
-    ${catkin_INCLUDE_DIRS}
-  DEPS
-    ff_util
-    ff_hw_msgs
-)
-
->>>>>>> 16e233db
 # Create a model plugin for the laser
 add_library(gazebo_model_plugin_laser
   src/gazebo_model_plugin_laser/gazebo_model_plugin_laser.cc
