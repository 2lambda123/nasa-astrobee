--- conflicted
+++ resolved
@@ -60,33 +60,7 @@
     // Use the message system to toggle visibility of visual elements
     gz_ = transport::NodePtr(new transport::Node());
     gz_->Init();
-<<<<<<< HEAD
-    pub_ = gz_->Advertise<msgs::Visual>("~/visual");
-
-    // Create the visual
-    msgs::Visual msg;
-    msg.set_name("laser_visual");
-    msg.set_parent_name(GetModel()->GetLink()->GetScopedName());
-    msgs::Geometry *geometry = msg.mutable_geometry();
-    geometry->set_type(msgs::Geometry::CYLINDER);
-    geometry->mutable_cylinder()->set_radius(width_);
-    geometry->mutable_cylinder()->set_length(range_);
-    msg.mutable_material()->mutable_script()->set_name("Astrobee/Laser");
-    #if GAZEBO_MAJOR_VERSION > 7
-      msgs::Set(msg.mutable_pose(), pose_ + GetModel()->GetLink()->WorldPose());
-    #else
-      msgs::Set(msg.mutable_pose(), pose_ + GetModel()->GetLink()->GetWorldPose().Ign());
-    #endif
-    msg.set_is_static(false);
-    msg.set_visible(false);
-    msg.set_cast_shadows(false);
-    msg.set_transparency(0.1);
-
-    // Publish the message
-    pub_->Publish(msg);
-=======
     pub_gazebo_ = gz_->Advertise<msgs::Visual>("~/visual");
->>>>>>> d4c05f6a
 
     // For the RVIZ marker array
     pub_rviz_ = nh->advertise<visualization_msgs::Marker>(
@@ -164,76 +138,13 @@
     update_ = event::Events::ConnectWorldUpdateBegin(std::bind(
       &GazeboModelPluginLaser::WorldUpdateBegin, this));
 
-<<<<<<< HEAD
-    // Advertise the presence of the laser
-    srv_ = nh->advertiseService(SERVICE_HARDWARE_LASER_ENABLE,
-      &GazeboModelPluginLaser::ToggleCallback, this);
-
-    // Defer the extrinsics setup to allow plugins to load
-    connection_ = event::Events::ConnectWorldUpdateEnd(std::bind(
-      &GazeboModelPluginLaser::ExtrinsicsCallback, this));
-  }
-
-  // Manage the extrinsics based on the sensor type
-  void ExtrinsicsCallback() {
-    // Create a buffer and listener for TF2 transforms
-    static tf2_ros::Buffer buffer;
-    static tf2_ros::TransformListener listener(buffer);
-    // Get extrinsics from framestore
-    try {
-      // Lookup the transform for this sensor
-      geometry_msgs::TransformStamped tf = buffer.lookupTransform(
-        GetFrame("body"), GetFrame("laser"), ros::Time(0));
-      // Handle the transform for all sensor types
-      pose_ = pose_ + ignition::math::Pose3d(
-        tf.transform.translation.x,
-        tf.transform.translation.y,
-        tf.transform.translation.z,
-        tf.transform.rotation.w,
-        tf.transform.rotation.x,
-        tf.transform.rotation.y,
-        tf.transform.rotation.z);
-      // Kill the connection
-      #if GAZEBO_MAJOR_VERSION > 7
-        connection_.reset();
-        // Update the connection
-        next_tick_ = GetWorld()->SimTime();
-      #else
-        event::Events::DisconnectWorldUpdateEnd(connection_);
-        // Update the connection
-        next_tick_ = GetWorld()->GetSimTime();
-      #endif
-
-      connection_ = event::Events::ConnectWorldUpdateBegin(
-        std::bind(&GazeboModelPluginLaser::UpdateCallback, this));
-      gzmsg << "Extrinsics set for laser\n";
-    } catch (tf2::TransformException &ex) {
-      gzmsg << "No extrinsics for laser\n";
-    }
-=======
     // Success
     return true;
->>>>>>> d4c05f6a
   }
 
   // Called when the laser needs to be toggled
   bool ToggleCallback(ff_hw_msgs::SetEnabled::Request &req,
                       ff_hw_msgs::SetEnabled::Response &res) {
-<<<<<<< HEAD
-    // Update Gazebo
-    msg_.set_visible(req.enabled);
-    #if GAZEBO_MAJOR_VERSION > 7
-      msgs::Set(msg_.mutable_pose(),
-        pose_ + GetModel()->GetLink()->WorldPose());
-    #else
-      msgs::Set(msg_.mutable_pose(),
-        pose_ + GetModel()->GetLink()->GetWorldPose().Ign());
-    #endif
-    pub_->Publish(msg_);
-
-    // Update RVIZ
-    marker_.header.stamp = ros::Time();
-=======
     // Update the visual marker
     visual_.set_name(GetFrame("laser_visual", "_"));
     visual_.set_visible(req.enabled);
@@ -242,7 +153,6 @@
     // Update RVIZ marker
     marker_.action = visualization_msgs::Marker::MODIFY;
     marker_.header.stamp = ros::Time::now();
->>>>>>> d4c05f6a
     marker_.color.a = (req.enabled ? 0.9 : 0.0);
     pub_rviz_.publish(marker_);
 
@@ -252,33 +162,6 @@
     return true;
   }
 
-<<<<<<< HEAD
-  // Called on every discrete time tick in the simulated world
-  void UpdateCallback() {
-    // Throttle callback rate
-    #if GAZEBO_MAJOR_VERSION > 7
-      if (GetWorld()->SimTime() < next_tick_)
-        return;
-    #else
-      if (GetWorld()->GetSimTime() < next_tick_)
-        return;
-    #endif
-    next_tick_ += 1.0 / rate_;
-
-    // Update gazebo
-    #if GAZEBO_MAJOR_VERSION > 7
-      msgs::Set(msg_.mutable_pose(),
-        pose_ + GetModel()->GetLink()->WorldPose());
-    #else
-      msgs::Set(msg_.mutable_pose(),
-        pose_ + GetModel()->GetLink()->GetWorldPose().Ign());
-    #endif
-    pub_->Publish(msg_);
-
-    // Update RVIZ
-    marker_.header.stamp = ros::Time();
-    pub_rviz_.publish(marker_);
-=======
   // Called when a new entity is created
   void WorldUpdateBegin() {
     rendering::ScenePtr scene = rendering::get_scene();
@@ -291,7 +174,6 @@
     visual->SetVisibilityFlags(GZ_VISIBILITY_GUI);
     if (update_)
       event::Events::DisconnectWorldUpdateBegin(update_);
->>>>>>> d4c05f6a
   }
 
  private:
