--- conflicted
+++ resolved
@@ -101,9 +101,15 @@
       TOPIC_LOCALIZATION_OF_FEATURES, 1);
 
     // Create a shape for collision testing
+  #if GAZEBO_MAJOR_VERSION > 7
+    GetWorld()->Physics()->InitForThread();
+    shape_ = boost::dynamic_pointer_cast<physics::RayShape>(GetWorld()
+      ->Physics()->CreateShape("ray", physics::CollisionPtr()));
+  #else
     GetWorld()->GetPhysicsEngine()->InitForThread();
     shape_ = boost::dynamic_pointer_cast<physics::RayShape>(GetWorld()
-        ->GetPhysicsEngine()->CreateShape("ray", physics::CollisionPtr()));
+      ->GetPhysicsEngine()->CreateShape("ray", physics::CollisionPtr()));
+  #endif
 
     // Only do this once
     msg_feat_.header.frame_id = std::string(FRAME_NAME_WORLD);
@@ -123,24 +129,6 @@
     // Timer triggers features
     timer_features_ = nh->createTimer(ros::Duration(0.8 / rate_),
       &GazeboSensorPluginOpticalFlow::SendFeatures, this, true, false);
-<<<<<<< HEAD
-
-    // Create a shape for collision testing
-  #if GAZEBO_MAJOR_VERSION > 7
-    GetWorld()->Physics()->InitForThread();
-    shape_ = boost::dynamic_pointer_cast<physics::RayShape>(GetWorld()
-        ->Physics()->CreateShape("ray", physics::CollisionPtr()));
-  #else
-    GetWorld()->GetPhysicsEngine()->InitForThread();
-    shape_ = boost::dynamic_pointer_cast<physics::RayShape>(GetWorld()
-        ->GetPhysicsEngine()->CreateShape("ray", physics::CollisionPtr()));
-  #endif
-
-    // Only do this once
-    msg_feat_.header.frame_id = std::string(FRAME_NAME_WORLD);
-    msg_reg_.header.frame_id = std::string(FRAME_NAME_WORLD);
-=======
->>>>>>> d4c05f6a
   }
 
   // Enable or disable the feature timer
