--- conflicted
+++ resolved
@@ -103,105 +103,6 @@
       TOPIC_LOCALIZATION_TRUTH_TWIST, 1);
 
     // Called before each iteration of simulated world update
-<<<<<<< HEAD
-    #if GAZEBO_MAJOR_VERSION > 7
-      next_tick_ = GetWorld()->SimTime();
-    #else
-      next_tick_ = GetWorld()->GetSimTime();
-    #endif
-    update_ = event::Events::ConnectWorldUpdateBegin(
-      std::bind(&GazeboModelPluginTruth::Update, this));
-  }
-
-  // Called on simulation reset
-  virtual void Reset() {
-    #if GAZEBO_MAJOR_VERSION > 7
-      next_tick_ = GetWorld()->SimTime();
-    #else
-      next_tick_ = GetWorld()->GetSimTime();
-    #endif
-  }
-
-  // Called on every discrete time tick in the simulated world
-  virtual void Update() {
-    #if GAZEBO_MAJOR_VERSION > 7
-      if (GetWorld()->SimTime() >= next_tick_) {
-        next_tick_ += 1.0 / rate_;
-        if (tf_) {
-          static tf2_ros::TransformBroadcaster br;
-          msg_.transform.translation.x = GetModel()->WorldPose().Pos().X();
-          msg_.transform.translation.y = GetModel()->WorldPose().Pos().Y();
-          msg_.transform.translation.z = GetModel()->WorldPose().Pos().Z();
-          msg_.transform.rotation.x = GetModel()->WorldPose().Rot().X();
-          msg_.transform.rotation.y = GetModel()->WorldPose().Rot().Y();
-          msg_.transform.rotation.z = GetModel()->WorldPose().Rot().Z();
-          msg_.transform.rotation.w = GetModel()->WorldPose().Rot().W();
-          br.sendTransform(msg_);
-        }
-        // Pose
-        if (pose_) {
-          ros_truth_pose_.header = msg_.header;
-          ros_truth_pose_.pose.position.x = GetModel()->WorldPose().Pos().X();
-          ros_truth_pose_.pose.position.y = GetModel()->WorldPose().Pos().Y();
-          ros_truth_pose_.pose.position.z = GetModel()->WorldPose().Pos().Z();
-          ros_truth_pose_.pose.orientation.x = GetModel()->WorldPose().Rot().X();
-          ros_truth_pose_.pose.orientation.y = GetModel()->WorldPose().Rot().Y();
-          ros_truth_pose_.pose.orientation.z = GetModel()->WorldPose().Rot().Z();
-          ros_truth_pose_.pose.orientation.w = GetModel()->WorldPose().Rot().W();
-          pub_truth_pose_.publish(ros_truth_pose_);
-        }
-        // Twist
-        if (twist_) {
-          ros_truth_twist_.header = msg_.header;
-          ros_truth_twist_.twist.linear.x = GetModel()->WorldLinearVel().X();
-          ros_truth_twist_.twist.linear.y = GetModel()->WorldLinearVel().Y();
-          ros_truth_twist_.twist.linear.z = GetModel()->WorldLinearVel().Z();
-          ros_truth_twist_.twist.angular.x = GetModel()->WorldAngularVel().X();
-          ros_truth_twist_.twist.angular.y = GetModel()->WorldAngularVel().Y();
-          ros_truth_twist_.twist.angular.z = GetModel()->WorldAngularVel().Z();
-          pub_truth_twist_.publish(ros_truth_twist_);
-        }
-      }
-    #else
-      if (GetWorld()->GetSimTime() >= next_tick_) {
-        next_tick_ += 1.0 / rate_;
-        if (tf_) {
-          static tf2_ros::TransformBroadcaster br;
-          msg_.transform.translation.x = GetModel()->GetWorldPose().pos.x;
-          msg_.transform.translation.y = GetModel()->GetWorldPose().pos.y;
-          msg_.transform.translation.z = GetModel()->GetWorldPose().pos.z;
-          msg_.transform.rotation.x = GetModel()->GetWorldPose().rot.x;
-          msg_.transform.rotation.y = GetModel()->GetWorldPose().rot.y;
-          msg_.transform.rotation.z = GetModel()->GetWorldPose().rot.z;
-          msg_.transform.rotation.w = GetModel()->GetWorldPose().rot.w;
-          br.sendTransform(msg_);
-        }
-        // Pose
-        if (pose_) {
-          ros_truth_pose_.header = msg_.header;
-          ros_truth_pose_.pose.position.x = GetModel()->GetWorldPose().pos.x;
-          ros_truth_pose_.pose.position.y = GetModel()->GetWorldPose().pos.y;
-          ros_truth_pose_.pose.position.z = GetModel()->GetWorldPose().pos.z;
-          ros_truth_pose_.pose.orientation.x = GetModel()->GetWorldPose().rot.x;
-          ros_truth_pose_.pose.orientation.y = GetModel()->GetWorldPose().rot.y;
-          ros_truth_pose_.pose.orientation.z = GetModel()->GetWorldPose().rot.z;
-          ros_truth_pose_.pose.orientation.w = GetModel()->GetWorldPose().rot.w;
-          pub_truth_pose_.publish(ros_truth_pose_);
-        }
-        // Twist
-        if (twist_) {
-          ros_truth_twist_.header = msg_.header;
-          ros_truth_twist_.twist.linear.x = GetModel()->GetWorldLinearVel().x;
-          ros_truth_twist_.twist.linear.y = GetModel()->GetWorldLinearVel().y;
-          ros_truth_twist_.twist.linear.z = GetModel()->GetWorldLinearVel().z;
-          ros_truth_twist_.twist.angular.x = GetModel()->GetWorldAngularVel().x;
-          ros_truth_twist_.twist.angular.y = GetModel()->GetWorldAngularVel().y;
-          ros_truth_twist_.twist.angular.z = GetModel()->GetWorldAngularVel().z;
-          pub_truth_twist_.publish(ros_truth_twist_);
-        }
-      }
-    #endif
-=======
     timer_ = nh->createTimer(ros::Rate(rate_),
       &GazeboModelPluginTruth::TimerCallback, this, false, true);
   }
@@ -211,6 +112,42 @@
 
   // Called on every discrete time tick in the simulated world
   void TimerCallback(ros::TimerEvent const& event) {
+  #if GAZEBO_MAJOR_VERSION > 7
+    if (tf_) {
+      static tf2_ros::TransformBroadcaster br;
+      msg_.transform.translation.x = GetModel()->WorldPose().Pos().X();
+      msg_.transform.translation.y = GetModel()->WorldPose().Pos().Y();
+      msg_.transform.translation.z = GetModel()->WorldPose().Pos().Z();
+      msg_.transform.rotation.x = GetModel()->WorldPose().Rot().X();
+      msg_.transform.rotation.y = GetModel()->WorldPose().Rot().Y();
+      msg_.transform.rotation.z = GetModel()->WorldPose().Rot().Z();
+      msg_.transform.rotation.w = GetModel()->WorldPose().Rot().W();
+      br.sendTransform(msg_);
+    }
+    // Pose
+    if (pose_) {
+      ros_truth_pose_.header = msg_.header;
+      ros_truth_pose_.pose.position.x = GetModel()->WorldPose().Pos().X();
+      ros_truth_pose_.pose.position.y = GetModel()->WorldPose().Pos().Y();
+      ros_truth_pose_.pose.position.z = GetModel()->WorldPose().Pos().Z();
+      ros_truth_pose_.pose.orientation.x = GetModel()->WorldPose().Rot().X();
+      ros_truth_pose_.pose.orientation.y = GetModel()->WorldPose().Rot().Y();
+      ros_truth_pose_.pose.orientation.z = GetModel()->WorldPose().Rot().Z();
+      ros_truth_pose_.pose.orientation.w = GetModel()->WorldPose().Rot().W();
+      pub_truth_pose_.publish(ros_truth_pose_);
+    }
+    // Twist
+    if (twist_) {
+      ros_truth_twist_.header = msg_.header;
+      ros_truth_twist_.twist.linear.x = GetModel()->WorldLinearVel().X();
+      ros_truth_twist_.twist.linear.y = GetModel()->WorldLinearVel().Y();
+      ros_truth_twist_.twist.linear.z = GetModel()->WorldLinearVel().Z();
+      ros_truth_twist_.twist.angular.x = GetModel()->WorldAngularVel().X();
+      ros_truth_twist_.twist.angular.y = GetModel()->WorldAngularVel().Y();
+      ros_truth_twist_.twist.angular.z = GetModel()->WorldAngularVel().Z();
+      pub_truth_twist_.publish(ros_truth_twist_);
+    }
+  #else
     if (tf_) {
       static tf2_ros::TransformBroadcaster br;
       msg_.header.stamp = ros::Time::now();
@@ -246,7 +183,7 @@
       ros_truth_twist_.twist.angular.z = GetModel()->GetWorldAngularVel().z;
       pub_truth_twist_.publish(ros_truth_twist_);
     }
->>>>>>> d4c05f6a
+  #endif
   }
 
  private:
