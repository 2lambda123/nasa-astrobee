--- conflicted
+++ resolved
@@ -39,7 +39,7 @@
 typedef msg::PmcTelemetry PmcTelemetry;
 typedef msg::PmcState PmcState;
 typedef msg::PmcStatus PmcStatus;
-}  // ff_hw_msgs
+}  // namespace ff_hw_msgs
 
 // FSW messahes
 #include <ff_msgs/srv/set_bool.hpp>
@@ -49,10 +49,10 @@
 typedef srv::SetBool SetBool;
 typedef msg::FamCommand FamCommand;
 typedef srv::SetFloat SetFloat;
-}  // ff_msgs
+}  // namespace ff_msgs
 namespace geometry_msgs {
 typedef msg::Wrench Wrench;
-}  // geometry_msgs
+}  // namespace geometry_msgs
 
 // STL includes
 #include <string>
@@ -68,64 +68,70 @@
 // the forced to be applied to the rigid body
 class GazeboModelPluginPmc : public FreeFlyerModelPlugin {
  public:
-  static constexpr size_t NUMBER_OF_PMCS      = 2;
-  static constexpr size_t NUMBER_OF_NOZZLES   = 6;
+  static constexpr size_t NUMBER_OF_PMCS = 2;
+  static constexpr size_t NUMBER_OF_NOZZLES = 6;
   static constexpr double RADS_PER_SEC_TO_RPM = 9.549296585514;
 
   // All possible states the EPS node can be in
   enum : FSM::State {
-    UNKNOWN       = 0,       // We don't know the blower state
-    RAMPING_UP    = 1,       // Blowers are ramping up
-    RAMPING_DOWN  = 2,       // Blowers are ramping down
-    READY         = 3        // Blowers are ready
+    UNKNOWN = 0,       // We don't know the blower state
+    RAMPING_UP = 1,    // Blowers are ramping up
+    RAMPING_DOWN = 2,  // Blowers are ramping down
+    READY = 3          // Blowers are ready
   };
 
   // All possible events that can occur
   enum : FSM::Event {
-    GOAL_RAMP_UP    = (1<<0),  // Ramp up the PMC
-    GOAL_RAMP_DOWN  = (1<<1),  // Ramp down the PMC
-    PMC1_READY      = (1<<2),  // We are far from any berth
-    PMC2_READY      = (1<<3)   // We received an undock command
+    GOAL_RAMP_UP = (1 << 0),    // Ramp up the PMC
+    GOAL_RAMP_DOWN = (1 << 1),  // Ramp down the PMC
+    PMC1_READY = (1 << 2),      // We are far from any berth
+    PMC2_READY = (1 << 3)       // We received an undock command
   };
 
   // Constructor
-  GazeboModelPluginPmc() : FreeFlyerModelPlugin("pmc_actuator", "", true),
-    fsm_(UNKNOWN, std::bind(&GazeboModelPluginPmc::StateCallback, this,
-      std::placeholders::_1, std::placeholders::_2)), pmc_enabled_(true),
+  GazeboModelPluginPmc()
+      : FreeFlyerModelPlugin("pmc_actuator", "", true),
+        fsm_(UNKNOWN,
+             std::bind(&GazeboModelPluginPmc::StateCallback, this, std::placeholders::_1, std::placeholders::_2)),
+        pmc_enabled_(true),
         bypass_blower_model_(true) {
     // Mark as not ready
     ready_[0] = false;
     ready_[1] = false;
     // Only transition to READY state if both PMC1 and PMC2 are ready
-    fsm_.Add(UNKNOWN, RAMPING_UP, RAMPING_DOWN, PMC1_READY | PMC2_READY,
-      [this](FSM::Event const& event) -> FSM::State {
-        // Update the ready flag based on the event
-        switch (event) {
-        case PMC1_READY: ready_[0] = true; break;
-        case PMC2_READY: ready_[1] = true; break;
-        default: break;
-        }
-        // Only return ready if both PMCs are marked as ready
-        if (ready_[0] && ready_[1])
-          return READY;
-        // Otherwise, return the current state
-        return fsm_.GetState();
+    fsm_.Add(UNKNOWN, RAMPING_UP, RAMPING_DOWN, PMC1_READY | PMC2_READY, [this](FSM::Event const& event) -> FSM::State {
+      // Update the ready flag based on the event
+      switch (event) {
+        case PMC1_READY:
+          ready_[0] = true;
+          break;
+        case PMC2_READY:
+          ready_[1] = true;
+          break;
+        default:
+          break;
+      }
+      // Only return ready if both PMCs are marked as ready
+      if (ready_[0] && ready_[1]) return READY;
+      // Otherwise, return the current state
+      return fsm_.GetState();
     });
     // If we are ready and we receive a up or down ramp goal
-    fsm_.Add(READY, GOAL_RAMP_UP | GOAL_RAMP_DOWN,
-      [this](FSM::Event const& event) -> FSM::State {
-        // Reset the ready flags for each P<C
-        ready_[0] = false;
-        ready_[1] = false;
-        // Change state based on the event
-        switch (event) {
-        case GOAL_RAMP_UP:    return RAMPING_UP;
-        case GOAL_RAMP_DOWN:  return RAMPING_DOWN;
+    fsm_.Add(READY, GOAL_RAMP_UP | GOAL_RAMP_DOWN, [this](FSM::Event const& event) -> FSM::State {
+      // Reset the ready flags for each P<C
+      ready_[0] = false;
+      ready_[1] = false;
+      // Change state based on the event
+      switch (event) {
+        case GOAL_RAMP_UP:
+          return RAMPING_UP;
+        case GOAL_RAMP_DOWN:
+          return RAMPING_DOWN;
         default:
           break;
-        }
-        // We should never get here
-        return UNKNOWN;
+      }
+      // We should never get here
+      return UNKNOWN;
     });
   }
 
@@ -137,24 +143,24 @@
     msg.states.resize(NUMBER_OF_PMCS);
     for (size_t i = 0; i < NUMBER_OF_PMCS; i++) {
       switch (state) {
-      case UNKNOWN:
-        msg.states[i] = ff_hw_msgs::PmcState::UNKNOWN;
-        break;
-      case RAMPING_UP:
-        if (ready_[i])
+        case UNKNOWN:
+          msg.states[i] = ff_hw_msgs::PmcState::UNKNOWN;
+          break;
+        case RAMPING_UP:
+          if (ready_[i])
+            msg.states[i] = ff_hw_msgs::PmcState::READY;
+          else
+            msg.states[i] = ff_hw_msgs::PmcState::RAMPING_UP;
+          break;
+        case RAMPING_DOWN:
+          if (ready_[i])
+            msg.states[i] = ff_hw_msgs::PmcState::READY;
+          else
+            msg.states[i] = ff_hw_msgs::PmcState::RAMPING_DOWN;
+          break;
+        case READY:
           msg.states[i] = ff_hw_msgs::PmcState::READY;
-        else
-          msg.states[i] = ff_hw_msgs::PmcState::RAMPING_UP;
-        break;
-      case RAMPING_DOWN:
-        if (ready_[i])
-          msg.states[i] = ff_hw_msgs::PmcState::READY;
-        else
-          msg.states[i] = ff_hw_msgs::PmcState::RAMPING_DOWN;
-        break;
-      case READY:
-        msg.states[i] = ff_hw_msgs::PmcState::READY;
-        break;
+          break;
       }
     }
     pub_state_->publish(msg);
@@ -162,28 +168,25 @@
 
   // Destructor
   ~GazeboModelPluginPmc() {
-    #if GAZEBO_MAJOR_VERSION > 7
+#if GAZEBO_MAJOR_VERSION > 7
     update_.reset();
-    #else
+#else
     event::Events::DisconnectWorldUpdateBegin(update_);
-    #endif
+#endif
   }
 
  protected:
   // Called when the plugin is loaded into the simulator
-  void LoadCallback(NodeHandle &nh,
-    physics::ModelPtr model, sdf::ElementPtr sdf) {
+  void LoadCallback(NodeHandle& nh, physics::ModelPtr model, sdf::ElementPtr sdf) {
     clock_ = nh->get_clock();
     config_params.AddFile("hw/pmc_actuator.config");
     if (!GetParams()) {
       FF_ERROR("PMC Actuator: Failed to get parameters.");
-      AssertFault(ff_util::INITIALIZATION_FAILED,
-                  "Could not get PMC parameters");
+      AssertFault(ff_util::INITIALIZATION_FAILED, "Could not get PMC parameters");
     }
 
     // If we specify a frame name different to our sensor tag name
-    if (sdf->HasElement("bypass_blower_model"))
-      bypass_blower_model_ = sdf->Get<bool>("bypass_blower_model");
+    if (sdf->HasElement("bypass_blower_model")) bypass_blower_model_ = sdf->Get<bool>("bypass_blower_model");
 
     // Create a null command to be used later
     ff_hw_msgs::PmcGoal null_goal;
@@ -194,29 +197,27 @@
     null_command_.goals.push_back(null_goal);
 
     // Set timeout
-    watchdog_period_ = 20.0/control_rate_hz_;
+    watchdog_period_ = 20.0 / control_rate_hz_;
 
     // Telemetry publisher
-    pub_telemetry_ = nh->create_publisher<ff_hw_msgs::PmcTelemetry>(
-      TOPIC_HARDWARE_PMC_TELEMETRY, 1);
+    pub_telemetry_ = nh->create_publisher<ff_hw_msgs::PmcTelemetry>(TOPIC_HARDWARE_PMC_TELEMETRY, 1);
 
     // State publisher as a latched topic
-    pub_state_ = nh->create_publisher<ff_hw_msgs::PmcState>(
-      TOPIC_HARDWARE_PMC_STATE, 1);
+    pub_state_ = nh->create_publisher<ff_hw_msgs::PmcState>(TOPIC_HARDWARE_PMC_STATE, 1);
     // TOPIC_HARDWARE_PMC_STATE, 1, true);  //TODO(@mgouveia): latched topic
 
     // Subscibe to PMC commands
-    sub_command_ = nh->create_subscription<ff_hw_msgs::PmcCommand>(TOPIC_HARDWARE_PMC_COMMAND, 5,
-      std::bind(&GazeboModelPluginPmc::CommandCallback, this, std::placeholders::_1));
+    sub_command_ = nh->create_subscription<ff_hw_msgs::PmcCommand>(
+      TOPIC_HARDWARE_PMC_COMMAND, 5, std::bind(&GazeboModelPluginPmc::CommandCallback, this, std::placeholders::_1));
 
     // Now register to be called back every time FAM has new wrench
     if (bypass_blower_model_)
-      sub_fam_ = nh->create_subscription<ff_msgs::FamCommand>(TOPIC_GNC_CTL_COMMAND, 5,
-        std::bind(&GazeboModelPluginPmc::FamCallback, this, std::placeholders::_1));
+      sub_fam_ = nh->create_subscription<ff_msgs::FamCommand>(
+        TOPIC_GNC_CTL_COMMAND, 5, std::bind(&GazeboModelPluginPmc::FamCallback, this, std::placeholders::_1));
 
     // Create a watchdog timer to ensure the PMC commands are set
-    timer_watchdog_.createTimer(watchdog_period_,
-      std::bind(&GazeboModelPluginPmc::WatchdogCallback, this), nh_, false, true);
+    timer_watchdog_.createTimer(watchdog_period_, std::bind(&GazeboModelPluginPmc::WatchdogCallback, this), nh_, false,
+                                true);
 
     // Update PMC watchdog timer timeout
     update_timeout_srv_ = nh->create_service<ff_msgs::SetFloat>(
@@ -224,12 +225,11 @@
       std::bind(&GazeboModelPluginPmc::IdlingTimeoutService, this, std::placeholders::_1, std::placeholders::_2));
 
     // Create a watchdog timer to ensure the PMC commands are set
-    timer_command_.createTimer(1.0/control_rate_hz_,
-      std::bind(&GazeboModelPluginPmc::CommandTimerCallback, this), nh_, false, true);
+    timer_command_.createTimer(1.0 / control_rate_hz_, std::bind(&GazeboModelPluginPmc::CommandTimerCallback, this),
+                               nh_, false, true);
 
     // Called before each iteration of simulated world update
-    update_ = event::Events::ConnectWorldUpdateBegin(
-      std::bind(&GazeboModelPluginPmc::WorldUpdateCallback, this));
+    update_ = event::Events::ConnectWorldUpdateBegin(std::bind(&GazeboModelPluginPmc::WorldUpdateCallback, this));
   }
 
   // Read the configuration from the LUA config file
@@ -250,13 +250,11 @@
       return false;
     }
     // get values used to calculate state
-    if (!config_params.GetReal("state_command_scale",
-      &state_command_scale_)) {
+    if (!config_params.GetReal("state_command_scale", &state_command_scale_)) {
       FF_FATAL("PMC Actuator: state_command_scale not specified!");
       return false;
     }
-    if (!config_params.GetReal("state_telemetry_scale",
-      &state_telemetry_scale_)) {
+    if (!config_params.GetReal("state_telemetry_scale", &state_telemetry_scale_)) {
       FF_FATAL("PMC Actuator: state_telemetry_scale not specified!");
       return false;
     }
@@ -314,48 +312,39 @@
   }
 
   // Send a FAM command to the PMCs to those specifi
-  void SendFamCommand(ff_msgs::FamCommand const& msg) {
-    wrench_ = msg.wrench;
-  }
+  void SendFamCommand(ff_msgs::FamCommand const& msg) { wrench_ = msg.wrench; }
 
   // Send a PMC command to the PMCs to those specifi
   void SendCommand(ff_hw_msgs::PmcCommand const& msg) {
     // Sanity check
-    if (msg.goals.size() != NUMBER_OF_PMCS)
-      return;
+    if (msg.goals.size() != NUMBER_OF_PMCS) return;
     // Set the impeller and nozzle values to those given in the message
     for (size_t i = 0; i < NUMBER_OF_PMCS; i++) {
       // Take care of ramping in a more responsible way
-      if (pmc_.ImpellerCmd(i) < msg.goals[i].motor_speed)
-        fsm_.Update(GOAL_RAMP_UP);
-      if (pmc_.ImpellerCmd(i) > msg.goals[i].motor_speed)
-        fsm_.Update(GOAL_RAMP_DOWN);
+      if (pmc_.ImpellerCmd(i) < msg.goals[i].motor_speed) fsm_.Update(GOAL_RAMP_UP);
+      if (pmc_.ImpellerCmd(i) > msg.goals[i].motor_speed) fsm_.Update(GOAL_RAMP_DOWN);
       // Set the motor speed
       pmc_.SetImpellerCmd(i, msg.goals[i].motor_speed);
       // Set the nozzles
       for (size_t j = 0; j < NUMBER_OF_NOZZLES; j++)
-        pmc_.SetServoCmd(i, j, static_cast <float> (msg.goals[i].nozzle_positions[j]));
+        pmc_.SetServoCmd(i, j, static_cast<float>(msg.goals[i].nozzle_positions[j]));
     }
   }
 
   // Must be called at 62.5Hz to satisfy the needs of GNC
   void CommandTimerCallback() {
-    // Step the blower model
-    #if GAZEBO_MAJOR_VERSION > 7
-    pmc_.SetAngularVelocity(
-      GetLink()->RelativeAngularVel().X(),
-      GetLink()->RelativeAngularVel().Y(),
-      GetLink()->RelativeAngularVel().Z());
-    #else
-    pmc_.SetAngularVelocity(
-      GetLink()->GetRelativeAngularVel().x,
-      GetLink()->GetRelativeAngularVel().y,
-      GetLink()->GetRelativeAngularVel().z);
-    #endif
+// Step the blower model
+#if GAZEBO_MAJOR_VERSION > 7
+    pmc_.SetAngularVelocity(GetLink()->RelativeAngularVel().X(), GetLink()->RelativeAngularVel().Y(),
+                            GetLink()->RelativeAngularVel().Z());
+#else
+    pmc_.SetAngularVelocity(GetLink()->GetRelativeAngularVel().x, GetLink()->GetRelativeAngularVel().y,
+                            GetLink()->GetRelativeAngularVel().z);
+#endif
     pmc_.SetBatteryVoltage(14.0);
     pmc_.Step();
-    // Calculate the force and torque on the platform
-    #if GAZEBO_MAJOR_VERSION > 7
+// Calculate the force and torque on the platform
+#if GAZEBO_MAJOR_VERSION > 7
     force_ = ignition::math::Vector3d(0, 0, 0);
     torque_ = ignition::math::Vector3d(0, 0, 0);
     for (size_t i = 0; i < NUMBER_OF_PMCS; i++) {
@@ -364,7 +353,7 @@
       t = pmc_.Torque();
       torque_ += ignition::math::Vector3d(t[0], t[1], t[2]);
     }
-    #else
+#else
     force_ = math::Vector3(0, 0, 0);
     torque_ = math::Vector3(0, 0, 0);
     for (size_t i = 0; i < NUMBER_OF_PMCS; i++) {
@@ -373,7 +362,7 @@
       t = pmc_.Torque();
       torque_ += math::Vector3(t[0], t[1], t[2]);
     }
-    #endif
+#endif
     // Publish telemetry
     PublishTelemetry();
   }
@@ -387,8 +376,7 @@
     for (size_t i = 0; i < NUMBER_OF_PMCS; i++) {
       // Convert and check range
       double rpm = round(pmc_.MotorSpeed(i) * RADS_PER_SEC_TO_RPM);
-      if (rpm < 0 || rpm > 255)
-        rpm = 0;
+      if (rpm < 0 || rpm > 255) rpm = 0;
       // Populate as much telemetry as possible from the blower model
       ff_hw_msgs::PmcStatus t;
       t.motor_speed = static_cast<uint8_t>(rpm);
@@ -398,17 +386,18 @@
       // commanded and telemetry motor speeds, scaled appropriately
       static double crps, trps;
       crps = state_command_scale_ * pmc_.ImpellerCmd(i);
-      trps = pmc_.MotorSpeed(i);   // Comes in rads/sec!
-<<<<<<< HEAD
-      // ROS_INFO_STREAM("PMC delta C " << crps << ":: T " << trps);
-=======
+      trps = pmc_.MotorSpeed(i);  // Comes in rads/sec!
       // FF_INFO_STREAM("PMC delta C " << crps << ":: T " << trps);
->>>>>>> 45589bbb
       if (fabs(crps - trps) < state_tol_rads_per_sec_) {
         switch (i) {
-        case 0: fsm_.Update(PMC1_READY); break;
-        case 1: fsm_.Update(PMC2_READY); break;
-        default: break;
+          case 0:
+            fsm_.Update(PMC1_READY);
+            break;
+          case 1:
+            fsm_.Update(PMC2_READY);
+            break;
+          default:
+            break;
         }
       }
     }
@@ -431,10 +420,10 @@
 
   // Update Minimum Control Frequency (and cutoff time)
   bool IdlingTimeoutService(const std::shared_ptr<ff_msgs::SetFloat::Request> req,
-                      std::shared_ptr<ff_msgs::SetFloat::Response> res) {  // NOLINT
+                            std::shared_ptr<ff_msgs::SetFloat::Response> res) {  // NOLINT
     double new_timeout = req->data;
     // Check if the new rate is within the safe and default limits
-    if (new_timeout <= max_timeout_ && new_timeout >= (20.0/control_rate_hz_)) {
+    if (new_timeout <= max_timeout_ && new_timeout >= (20.0 / control_rate_hz_)) {
       watchdog_period_ = new_timeout;
       timer_.setPeriod(watchdog_period_);
       FF_INFO("PMC idling timeout updated.");
@@ -449,17 +438,13 @@
   // Called on each sensor update event
   void WorldUpdateCallback() {
     if (bypass_blower_model_) {
-      #if GAZEBO_MAJOR_VERSION > 7
-      GetLink()->AddRelativeForce(ignition::math::Vector3d(
-        wrench_.force.x, wrench_.force.y, wrench_.force.z));
-      GetLink()->AddRelativeTorque(ignition::math::Vector3d(
-        wrench_.torque.x, wrench_.torque.y, wrench_.torque.z));
-      #else
-      GetLink()->AddRelativeForce(math::Vector3(
-        wrench_.force.x, wrench_.force.y, wrench_.force.z));
-      GetLink()->AddRelativeTorque(math::Vector3(
-        wrench_.torque.x, wrench_.torque.y, wrench_.torque.z));
-      #endif
+#if GAZEBO_MAJOR_VERSION > 7
+      GetLink()->AddRelativeForce(ignition::math::Vector3d(wrench_.force.x, wrench_.force.y, wrench_.force.z));
+      GetLink()->AddRelativeTorque(ignition::math::Vector3d(wrench_.torque.x, wrench_.torque.y, wrench_.torque.z));
+#else
+      GetLink()->AddRelativeForce(math::Vector3(wrench_.force.x, wrench_.force.y, wrench_.force.z));
+      GetLink()->AddRelativeTorque(math::Vector3(wrench_.torque.x, wrench_.torque.y, wrench_.torque.z));
+#endif
     } else {
       GetLink()->AddRelativeForce(force_);
       GetLink()->AddRelativeTorque(torque_);
@@ -468,55 +453,39 @@
 
  private:
   std::shared_ptr<rclcpp::Clock> clock_;
-  ff_util::FSM fsm_;                                                     // Finite state machine
-  bool ready_[NUMBER_OF_PMCS];                                           // Ready flags
-  config_reader::ConfigReader config_params;                             // LUA configuration reader
+  ff_util::FSM fsm_;                          // Finite state machine
+  bool ready_[NUMBER_OF_PMCS];                // Ready flags
+  config_reader::ConfigReader config_params;  // LUA configuration reader
   rclcpp::Publisher<ff_hw_msgs::PmcTelemetry>::SharedPtr pub_telemetry_;
   rclcpp::Publisher<ff_hw_msgs::PmcState>::SharedPtr pub_state_;         // State/telemetry pubs
   rclcpp::Subscription<ff_hw_msgs::PmcCommand>::SharedPtr sub_command_;  // Command subscriber
   rclcpp::Subscription<ff_msgs::FamCommand>::SharedPtr sub_fam_;         // Fam command subscriber
   rclcpp::Service<ff_msgs::SetFloat>::SharedPtr update_timeout_srv_;
-  ff_util::FreeFlyerTimer timer_command_, timer_watchdog_;               // Timers
+  ff_util::FreeFlyerTimer timer_command_, timer_watchdog_;  // Timers
   double watchdog_period_;
-  #if GAZEBO_MAJOR_VERSION > 7
-  ignition::math::Vector3d force_;                                       // Current body-frame force
-  ignition::math::Vector3d torque_;                                      // Current body-frame torque
-  #else
-  math::Vector3 force_;                                                  // Current body-frame force
-  math::Vector3 torque_;                                                 // Current body-frame torque
-  #endif
-<<<<<<< HEAD
-  geometry_msgs::Wrench wrench_;                    // Used when bypassing PMC
+#if GAZEBO_MAJOR_VERSION > 7
+  ignition::math::Vector3d force_;   // Current body-frame force
+  ignition::math::Vector3d torque_;  // Current body-frame torque
+#else
+  math::Vector3 force_;   // Current body-frame force
+  math::Vector3 torque_;  // Current body-frame torque
+#endif
+  geometry_msgs::Wrench wrench_;  // Used when bypassing PMC
   pmc::PMCSim pmc_;
-  ff_hw_msgs::PmcCommand null_command_;             // PMC null command
-  event::ConnectionPtr update_;                     // Update event from gazeo
-  ff_hw_msgs::PmcTelemetry telemetry_vector_;       // Telemetry
-  bool pmc_enabled_;                                // Is the PMC enabled?
-  bool bypass_blower_model_;                        // Bypass the blower model
-  double state_command_scale_;                      // Command scale
-  double state_telemetry_scale_;                    // Telemetry scale
-  double state_tol_rads_per_sec_;                   // RPM tolerance
-  double control_rate_hz_;                          // Control rate
-  double max_timeout_;                              // Maximum timeout allowed for PMC
-  std::string frame_id_;                            // Frame
-=======
-  geometry_msgs::Wrench wrench_;                                         // Used when bypassing PMC
-  pmc::PMCSim pmc_;
-  ff_hw_msgs::PmcCommand null_command_;                                  // PMC null command
-  event::ConnectionPtr update_;                                          // Update event from gazeo
-  ff_hw_msgs::PmcTelemetry telemetry_vector_;                            // Telemetry
-  bool pmc_enabled_;                                                     // Is the PMC enabled?
-  bool bypass_blower_model_;                                             // Bypass the blower model
-  double state_command_scale_;                                           // Command scale
-  double state_telemetry_scale_;                                         // Telemetry scale
-  double state_tol_rads_per_sec_;                                        // RPM tolerance
-  double control_rate_hz_;                                               // Control rate
-  double max_timeout_;                                                   // Maximum timeout allowed for PMC
-  std::string frame_id_;                                                 // Frame
->>>>>>> 45589bbb
+  ff_hw_msgs::PmcCommand null_command_;        // PMC null command
+  event::ConnectionPtr update_;                // Update event from gazeo
+  ff_hw_msgs::PmcTelemetry telemetry_vector_;  // Telemetry
+  bool pmc_enabled_;                           // Is the PMC enabled?
+  bool bypass_blower_model_;                   // Bypass the blower model
+  double state_command_scale_;                 // Command scale
+  double state_telemetry_scale_;               // Telemetry scale
+  double state_tol_rads_per_sec_;              // RPM tolerance
+  double control_rate_hz_;                     // Control rate
+  double max_timeout_;                         // Maximum timeout allowed for PMC
+  std::string frame_id_;                       // Frame
 };
 
 // Register this plugin with the simulator
 GZ_REGISTER_MODEL_PLUGIN(GazeboModelPluginPmc)
 
-}   // namespace gazebo+}  // namespace gazebo