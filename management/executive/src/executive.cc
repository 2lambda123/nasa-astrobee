/* Copyright (c) 2017, United States Government, as represented by the
 * Administrator of the National Aeronautics and Space Administration.
 *
 * All rights reserved.
 *
 * The Astrobee platform is licensed under the Apache License, Version 2.0
 * (the "License"); you may not use this file except in compliance with the
 * License. You may obtain a copy of the License at
 *
 *     http://www.apache.org/licenses/LICENSE-2.0
 *
 * Unless required by applicable law or agreed to in writing, software
 * distributed under the License is distributed on an "AS IS" BASIS, WITHOUT
 * WARRANTIES OR CONDITIONS OF ANY KIND, either express or implied. See the
 * License for the specific language governing permissions and limitations
 * under the License.
 */

#include <jsonloader/planio.h>

#include "executive/executive.h"
#include "executive/op_state.h"
#include "executive/op_state_repo.h"

namespace executive {

Executive::Executive() :
  ff_util::FreeFlyerNodelet(NODE_EXECUTIVE, true),
  state_(OpStateRepo::Instance()->ready()),
  sys_monitor_init_fault_response_(new ff_msgs::CommandStamped()),
  sys_monitor_heartbeat_fault_response_(new ff_msgs::CommandStamped()),
  dock_state_(NULL),
  fault_state_(NULL),
  guest_science_config_(NULL),
  motion_state_(NULL),
  perch_state_(NULL),
  current_inertia_(NULL),
  primary_apk_running_("None"),
  run_plan_cmd_id_(""),
  gs_start_stop_cmd_id_(""),
  gs_custom_cmd_id_(""),
  action_active_timeout_(1),
  gs_command_timeout_(4),
  arm_feedback_timeout_(4),
  motion_feedback_timeout_(1),
  dock_result_timeout_(360),
  perch_result_timeout_(360),
  localization_result_timeout_(30),
  led_connected_timeout_(10),
  pub_queue_size_(10),
  sub_queue_size_(10),
  live_led_on_(false),
  sys_monitor_heartbeat_fault_occurring_(false),
  sys_monitor_init_fault_occurring_(false) {
}

Executive::~Executive() {
}

/************************ Message and timeout callbacks ***********************/
void Executive::CameraStatesCallback(ff_msgs::CameraStatesStampedConstPtr const&
                                                                        state) {
  unsigned int i, j;
  bool streaming = false;
  ff_hw_msgs::ConfigureSystemLeds led_srv;

  // State array is only one array and the camera states array is at most 5
  // elements so this doesn't waste too much time
  // Don't care about cameras not in the camera states array
  for (i = 0; i < state->states.size(); i++) {
    for (j = 0; j < camera_states_.states.size(); j++) {
      if (state->states[i].camera_name ==
                                        camera_states_.states[j].camera_name) {
        camera_states_.states[j].streaming = state->states[i].streaming;
      }
    }
  }

  // The state message usually only contains one camera so we have to go through
  // all the camera states to see if any are streaming
  for (i = 0; i < camera_states_.states.size(); i++) {
    streaming |= camera_states_.states[i].streaming;
  }

  if (streaming && !live_led_on_) {
    led_srv.request.live = ff_hw_msgs::ConfigureSystemLeds::Request::ON;
    if (ConfigureLed(led_srv)) {
      live_led_on_ = true;
    }
  } else if (!streaming && live_led_on_) {
    led_srv.request.live = ff_hw_msgs::ConfigureSystemLeds::Request::OFF;
    if (ConfigureLed(led_srv)) {
      live_led_on_ = false;
    }
  }
}

void Executive::CmdCallback(ff_msgs::CommandStampedPtr const& cmd) {
  // Check to see if the command came from a guest science apk. If it did,
  // make sure a primary apk is running
  if (cmd->cmd_origin == "guest_science") {
    // TODO(Katie) Change this when the astrobee api is changed to set cmd
    // origin to the apk name. Need to make sure it matches the primary apk
    // running
    if (primary_apk_running_ == "None") {
      state_->AckCmd(cmd->cmd_id,
                     ff_msgs::AckCompletedStatus::EXEC_FAILED,
                     "Can't run a gs command when a primary apk not running.");
      return;
    }
  }

  // TODO(Katie) add more checks

  SetOpState(state_->HandleCmd(cmd));
}

void Executive::DataToDiskCallback(ff_msgs::CompressedFileConstPtr const&
                                                                        data) {
  data_to_disk_ = data;

  cf_ack_.header.stamp = ros::Time::now();
  cf_ack_.id = data_to_disk_->id;
  cf_ack_pub_.publish(cf_ack_);
}

void Executive::DockStateCallback(ff_msgs::DockStateConstPtr const& state) {
  dock_state_ = state;

  // Check to see if the dock state is docking/docked/undocking. If it is, we
  // can change the mobility state to docking/docked.
  // Docking max state signifies that we are docking
  if (dock_state_->state <= ff_msgs::DockState::DOCKING_MAX_STATE &&
      dock_state_->state > ff_msgs::DockState::UNDOCKED) {
    SetMobilityState(ff_msgs::MobilityState::DOCKING, dock_state_->state);
  }

  // If the dock state is undocked, the mobility state needs to be set to
  // whatever the motion state is.
  if (dock_state_->state == ff_msgs::DockState::UNDOCKED) {
    SetMobilityState();
  }
}

void Executive::FaultStateCallback(ff_msgs::FaultStateConstPtr const& state) {
  ff_hw_msgs::ConfigureSystemLeds led_srv;
  fault_state_ = state;

  // Check if we are in the fault state
  if (state_->id() == ff_msgs::OpState::FAULT) {
    // Check if the blocked fault is cleared
    if (state->state != ff_msgs::FaultState::BLOCKED) {
      // Turn a2 led off so the astronauts can see there is no longer a fault
      led_srv.request.status_a2 = ff_hw_msgs::ConfigureSystemLeds::Request::OFF;
      ConfigureLed(led_srv);

      // Check if an action is in progress, if so transition to teleop
      // Otherwise transition to ready
      if (AreActionsRunning()) {
        SetOpState(state_->TransitionToState(ff_msgs::OpState::TELEOPERATION));
      } else {
        SetOpState(state_->TransitionToState(ff_msgs::OpState::READY));
      }
    }
  } else {
    // Check if a blocking fault is occurring
    if (state->state == ff_msgs::FaultState::BLOCKED) {
      // Turn a2 led on and blinking so the astronauts can see there is a fault
      led_srv.request.status_a2 =
                                ff_hw_msgs::ConfigureSystemLeds::Request::FAST;
      ConfigureLed(led_srv);

      // If so, transiton to fault state
      SetOpState(state_->TransitionToState(ff_msgs::OpState::FAULT));
    }
  }
}

void Executive::GuestScienceAckCallback(ff_msgs::AckStampedConstPtr const&
                                                                          ack) {
  if (ack->cmd_id == "plan") {
    SetOpState(state_->HandleGuestScienceAck(ack));
  } else {
    cmd_ack_pub_.publish(ack);
  }

  // Clear guest science command timers
  if (ack->cmd_id == gs_start_stop_cmd_id_) {
    gs_start_stop_command_timer_.stop();
    gs_start_stop_cmd_id_ = "";
  } else if (ack->cmd_id == gs_custom_cmd_id_) {
    gs_custom_command_timer_.stop();
    gs_custom_cmd_id_ = "";
  }
}

void Executive::GuestScienceConfigCallback(ff_msgs::GuestScienceConfigConstPtr
                                                                const& config) {
  guest_science_config_ = config;
}

void Executive::GuestScienceStateCallback(ff_msgs::GuestScienceStateConstPtr
                                                                const& state) {
  unsigned int i = 0;
  std::string primary_apk = "None";

  // This should only happen on start up if we receive the state before the
  // config. In this case, no gs apks should be running so this should be okay
  if (guest_science_config_ == NULL) {
    return;
  }

  // Check that the state and config serial values are the same. If not, we
  // cannot compare the config and state and we must wait until they match
  // Currently, this shouldn't happen since we only poll for the current apks on
  // startup.
  if (guest_science_config_->serial != state->serial) {
    NODELET_WARN("Guest science state and config serial doesn't match.");
    return;
  }

  // Also check that the state and config are the same size because it would be
  // really bad if they weren't.
  if (state->runningApks.size() != guest_science_config_->apks.size()) {
    NODELET_ERROR("Guest science apk array size doesn't match but serial does");
    return;
  }

  // Check to see if any apks are running
  for (i = 0; i < state->runningApks.size(); i++) {
    if (state->runningApks[i]) {
      // Check if primary
      if (guest_science_config_->apks[i].primary) {
        if (primary_apk == "None") {
          primary_apk = guest_science_config_->apks[i].apk_name;
        } else {
          NODELET_ERROR("More than 1 primary apk running in gs state.");
        }
      }
    }
  }

  primary_apk_running_ = primary_apk;

  if (primary_apk_running_ != "None") {
    agent_state_.guest_science_state.state = ff_msgs::ExecState::EXECUTING;
  } else {
    agent_state_.guest_science_state.state = ff_msgs::ExecState::IDLE;
  }
}

void Executive::GuestScienceCustomCmdTimeoutCallback(
                                                    ros::TimerEvent const& te) {
  std::string err_msg = "GS manager didn't return an ack for the custom guest ";
  err_msg += "science command in the timeout specified. The GS manager may not";
  err_msg += " have started or it may have died.";
  PublishCmdAck(gs_custom_cmd_id_,
                ff_msgs::AckCompletedStatus::EXEC_FAILED,
                err_msg);
  // Don't need to stop timer because it is a one shot timer
  gs_custom_cmd_id_ = "";
}

void Executive::GuestScienceStartStopCmdTimeoutCallback(
                                                    ros::TimerEvent const& te) {
  std::string err_msg = "GS manager didn't return an ack for the start/stop ";
  err_msg += "guest science command in the timeout specified. The GS manager ";
  err_msg += "may not have started or it may have died.";
  PublishCmdAck(gs_start_stop_cmd_id_,
                ff_msgs::AckCompletedStatus::EXEC_FAILED,
                err_msg);
  // Don't need to stop timer because it is a one shot timer
  gs_start_stop_cmd_id_ = "";
}


void Executive::InertiaCallback(
                        geometry_msgs::InertiaStampedConstPtr const& inertia) {
  current_inertia_ = inertia;
}

void Executive::LedConnectedCallback() {
  ff_hw_msgs::ConfigureSystemLeds led_srv;

  // Set video light since this means the fsw started
  led_srv.request.video = ff_hw_msgs::ConfigureSystemLeds::Request::ON;

  // Check if we are in the fault state
  if (state_->id() == ff_msgs::OpState::FAULT) {
    // If so, turn a2 led on and blinking so astronauts can see there is a fault
    led_srv.request.status_a2 = ff_hw_msgs::ConfigureSystemLeds::Request::FAST;
    ConfigureLed(led_srv);
  } else {
    // Turn a2 led off to signify that the executive is ready.
    led_srv.request.status_a2 = ff_hw_msgs::ConfigureSystemLeds::Request::OFF;
    ConfigureLed(led_srv);
  }
}

void Executive::MotionStateCallback(ff_msgs::MotionStatePtr const& state) {
  if (motion_state_ == NULL) {
    motion_state_ = state;
  }

  // Check the current motion state to see if it maps to our mobility state. If
  // it does, set the mobility state and our stored motion state.
  if (state->state == ff_msgs::MotionState::INITIALIZING) {
    // Set motion state to idle a.k.a mobility state to drifting when the
    // mobility subsystem is initializing
    motion_state_->state = ff_msgs::MotionState::IDLE;
  } else if (state->state == ff_msgs::MotionState::IDLE ||
             state->state == ff_msgs::MotionState::IDLING ||
             state->state == ff_msgs::MotionState::STOPPED ||
             state->state == ff_msgs::MotionState::STOPPING ||
             state->state == ff_msgs::MotionState::CONTROLLING ||
             state->state == ff_msgs::MotionState::BOOTSTRAPPING) {
    motion_state_->state = state->state;
  }

  // Check to see if we are docking or undocking. If we are, don't use the
  // motion state as our mobility state.
  if (dock_state_ != NULL) {
    if (dock_state_->state > ff_msgs::DockState::UNDOCKED) {
      // If dock state is unknown or initializing, use motion state to set
      // mobility state
      if (dock_state_->state != ff_msgs::DockState::UNKNOWN &&
          dock_state_->state != ff_msgs::DockState::INITIALIZING) {
        return;
      }
    }
  }

  // Check to see if we are perching or unperching. If we are, don't use the
  // motion state as our mobility state.
  if (perch_state_ != NULL) {
    if (perch_state_->state > ff_msgs::PerchState::UNPERCHED) {
      // If perching state is unknown or initializing, use motion state to set
      // mobility state
      if (perch_state_->state != ff_msgs::PerchState::UNKNOWN &&
          perch_state_->state != ff_msgs::PerchState::INITIALIZING) {
        return;
      }
    }
  }

  // Set mobility state
  SetMobilityState();
}

void Executive::PerchStateCallback(ff_msgs::PerchStateConstPtr const& state) {
  perch_state_ = state;

  // Check to see if the perch state is perching/perched/unperching. If it is,
  // we can change the mobility state to perching/perched.
  // Perching max state signifies that we are perching
  if (perch_state_->state <= ff_msgs::PerchState::PERCHING_MAX_STATE &&
      perch_state_->state > ff_msgs::PerchState::UNPERCHED) {
    SetMobilityState(ff_msgs::MobilityState::PERCHING, perch_state_->state);
  }

  // Check to see if we are docked. If we are, don't use the motion state
  // as our mobility state.
  // This prevents the robot from sometimes going into drifting state if we are
  // already docked when FSW starts.
  // More docking and undocking states might be added to the check if needed
  if (dock_state_ != NULL) {
    if (dock_state_->state == ff_msgs::DockState::DOCKED) {
      return;
    }
  }

  // If the perch state is unperched, the mobility state needs to be set to
  // whatever the motion state is.
  if (perch_state_->state == ff_msgs::PerchState::UNPERCHED) {
    SetMobilityState();
  }
}

void Executive::PlanCallback(ff_msgs::CompressedFileConstPtr const& plan) {
  plan_ = plan;

  cf_ack_.header.stamp = ros::Time::now();
  cf_ack_.id = plan_->id;
  cf_ack_pub_.publish(cf_ack_);
}

void Executive::SysMonitorHeartbeatCallback(
                                  ff_msgs::HeartbeatConstPtr const& heartbeat) {
  sys_monitor_heartbeat_timer_.stop();

  // Stop the startup timer everytime since it isn't an expensive operation
  sys_monitor_startup_timer_.stop();

  // Check to see if the system monitor came back on line
  if (sys_monitor_heartbeat_fault_occurring_) {
    sys_monitor_heartbeat_fault_occurring_ = false;
    if (sys_monitor_heartbeat_fault_blocking_) {
      // Check fault state before transitioning to ready because we need to make
      // sure there aren't any other blocking faults occurring
      if (fault_state_ != NULL) {
        if (fault_state_->state != ff_msgs::FaultState::BLOCKED) {
          if (AreActionsRunning()) {
            SetOpState(state_->TransitionToState(
                                              ff_msgs::OpState::TELEOPERATION));
          } else {
            SetOpState(state_->TransitionToState(ff_msgs::OpState::READY));
          }
        }
      }
    }
  }

  // System monitor has only one fault and it is an initialization fault. Thus
  // if there is a fault in the fault array, the executive needs to trigger the
  // system monitor initialization fault.
  if (heartbeat->faults.size() > 0 && !sys_monitor_init_fault_occurring_) {
    NODELET_ERROR("System monitor initalization fault detected in executive.");
    sys_monitor_init_fault_occurring_ = true;
    sys_monitor_init_fault_response_->cmd_id = "executive" +
                                          std::to_string(ros::Time::now().sec);
    CmdCallback(sys_monitor_init_fault_response_);
    // If fault is blocking, transition to fault state
    if (sys_monitor_init_fault_blocking_) {
      SetOpState(state_->TransitionToState(ff_msgs::OpState::FAULT));
    }
    return;
  // Check initialiization fault went away
  } else if (heartbeat->faults.size() == 0 &&
                                            sys_monitor_init_fault_occurring_) {
    sys_monitor_init_fault_occurring_ = false;
    if (sys_monitor_init_fault_blocking_) {
      // Check fault state before transitioning to ready because we need to
      // make sure there aren't any other blocking faults occurring
      if (fault_state_ != NULL) {
        if (fault_state_->state != ff_msgs::FaultState::BLOCKED) {
          if (AreActionsRunning()) {
            SetOpState(state_->TransitionToState(
                                              ff_msgs::OpState::TELEOPERATION));
          } else {
            SetOpState(state_->TransitionToState(ff_msgs::OpState::READY));
          }
        }
      }
    }
  }

  sys_monitor_heartbeat_timer_.start();
}

void Executive::SysMonitorTimeoutCallback(ros::TimerEvent const& te) {
  NODELET_ERROR("System monitor heartbeat fault detected in executive.");
  // If the executive doesn't receive a heartbeat from the system monitor, it
  // needs to trigger the system monitor heartbeat missed fault.
  sys_monitor_heartbeat_fault_occurring_ = true;
  sys_monitor_heartbeat_fault_response_->cmd_id = "executive" +
                                          std::to_string(ros::Time::now().sec);
  CmdCallback(sys_monitor_heartbeat_fault_response_);
  // If fault is blocking, transition to fault state
  if (sys_monitor_heartbeat_fault_blocking_) {
    SetOpState(state_->TransitionToState(ff_msgs::OpState::FAULT));
  }
  sys_monitor_heartbeat_timer_.stop();
}

void Executive::WaitCallback(ros::TimerEvent const& te) {
  wait_timer_.stop();
  SetOpState(state_->HandleWaitCallback());
}

void Executive::ZonesCallback(ff_msgs::CompressedFileConstPtr const& zones) {
  zones_ = zones;

  cf_ack_.header.stamp = ros::Time::now();
  cf_ack_.id = zones_->id;
  cf_ack_pub_.publish(cf_ack_);
}

/************************ Action based commands *******************************/
bool Executive::AreActionsRunning() {
  if (running_actions_.size() > 0) {
    return true;
  }
  return false;
}

void Executive::CancelAction(Action action, std::string cmd) {
  std::string err_msg;
  // We don't receive a result if we cancel an action so we need to ack the
  // command id that started the action as canceled and remove the action
  // from the running actions vector.
  RemoveAction(action);
  switch (action) {
    case ARM:
      arm_ac_.CancelGoal();
      err_msg = "Arm action was canceled due to a " + cmd + " command.";
      state_->AckCmd(arm_ac_.cmd_id(),
                     ff_msgs::AckCompletedStatus::CANCELED,
                     err_msg);
      arm_ac_.SetCmdInfo(NONE, "");
      break;
    case DOCK:
    case UNDOCK:
      dock_ac_.CancelGoal();
      err_msg = "Dock action was canceled due to a " + cmd + " command.";
      state_->AckCmd(dock_ac_.cmd_id(),
                     ff_msgs::AckCompletedStatus::CANCELED,
                     err_msg);
      dock_ac_.SetCmdInfo(NONE, "");
      break;
    case EXECUTE:
    case MOVE:
    case STOP:
      motion_ac_.CancelGoal();
      err_msg = "Motion action was canceled due to a " + cmd + " command.";
      state_->AckCmd(motion_ac_.cmd_id(),
                     ff_msgs::AckCompletedStatus::CANCELED,
                     err_msg);
      motion_ac_.SetCmdInfo(NONE, "");
      break;
    case PERCH:
    case UNPERCH:
      perch_ac_.CancelGoal();
      err_msg = "Perch action was canceled due to a " + cmd + " command.";
      state_->AckCmd(perch_ac_.cmd_id(),
                     ff_msgs::AckCompletedStatus::CANCELED,
                     err_msg);
      perch_ac_.SetCmdInfo(NONE, "");
      break;
    default:
      NODELET_ERROR("Action to cancel not recognized!");
      return;
  }
}

// TODO(Katie) Add stow check
bool Executive::FillArmGoal(ff_msgs::CommandStampedPtr const& cmd) {
  bool successful = true;
  std::string err_msg;
  if (cmd->cmd_name == CommandConstants::CMD_NAME_ARM_PAN_AND_TILT) {
    // Pan and tilt command has 3 arguments: one is the pan value, one is the
    // tilt value, and the last is a string specifying whether to pan, tilt or
    // both
    if (cmd->args.size() != 3 ||
        cmd->args[0].data_type != ff_msgs::CommandArg::DATA_TYPE_FLOAT ||
        cmd->args[1].data_type != ff_msgs::CommandArg::DATA_TYPE_FLOAT ||
        cmd->args[2].data_type != ff_msgs::CommandArg::DATA_TYPE_STRING) {
      successful = false;
      err_msg = "Malformed arguments for pan and tilt command!";
    } else {
      // Don't check pan and tilt values since limits may change. The arm node
      // is responsible for checking these values.
      // Convert to radians
      arm_goal_.pan = cmd->args[0].f;
      arm_goal_.tilt = cmd->args[1].f;
      if (cmd->args[2].s == "Pan" || cmd->args[2].s == "pan") {
        arm_goal_.command = ff_msgs::ArmGoal::ARM_PAN;
      } else if (cmd->args[2].s == "Tilt" || cmd->args[2].s == "tilt") {
        arm_goal_.command = ff_msgs::ArmGoal::ARM_TILT;
      } else if (cmd->args[2].s == "Both" || cmd->args[2].s == "both") {
        arm_goal_.command = ff_msgs::ArmGoal::ARM_MOVE;
      } else {
        successful = false;
        err_msg = "Unrecognized which parameter in pan and tilt command. Got: "
          + cmd->args[2].s;
      }
    }
  } else if (cmd->cmd_name == CommandConstants::CMD_NAME_GRIPPER_CONTROL) {
    // Gripper control has one argument which is a booleanused to specify
    // whether to open or close the arm
    if (cmd->args.size() != 1 ||
       cmd->args[0].data_type != ff_msgs::CommandArg::DATA_TYPE_BOOL) {
      successful = false;
      err_msg = "Malformed arguments for gripper control command!";
    } else {
      // True means open
      if (cmd->args[0].b) {
        arm_goal_.command = ff_msgs::ArmGoal::GRIPPER_OPEN;
      } else {
        arm_goal_.command = ff_msgs::ArmGoal::GRIPPER_CLOSE;
      }
    }
  } else if (cmd->cmd_name == CommandConstants::CMD_NAME_STOW_ARM) {
    arm_goal_.command = ff_msgs::ArmGoal::ARM_STOW;
  } else if (cmd->cmd_name == CommandConstants::CMD_NAME_STOP_ARM) {
    arm_goal_.command = ff_msgs::ArmGoal::ARM_STOP;
  } else {
    successful = false;
    err_msg = "Arm command not recognized in fill arm goal.";
  }

  if (!successful) {
    NODELET_ERROR("%s", err_msg.c_str());
    state_->AckCmd(cmd->cmd_id,
                   ff_msgs::AckCompletedStatus::BAD_SYNTAX,
                   err_msg);
  }
  return successful;
}

bool Executive::FillDockGoal(ff_msgs::CommandStampedPtr const& cmd,
                             bool return_to_dock) {
  bool successful = true;
  std::string err_msg;

  // Set return dock first as it is the same for dock and undock
  dock_goal_.return_dock = return_to_dock;

  if (cmd->cmd_name == CommandConstants::CMD_NAME_DOCK) {
    if (cmd->args.size() != 1 ||
        cmd->args[0].data_type != ff_msgs::CommandArg::DATA_TYPE_INT) {
      successful = false;
      err_msg = "Malformed argument for dock command in plan.";
    }

    dock_goal_.command = ff_msgs::DockGoal::DOCK;
    if (cmd->args[0].i == 1) {
      dock_goal_.berth = ff_msgs::DockGoal::BERTH_1;
    } else if (cmd->args[0].i == 2) {
      dock_goal_.berth = ff_msgs::DockGoal::BERTH_2;
    } else {
      successful = false;
      err_msg = "Berth must be 1 or 2 not " +  std::to_string(cmd->args[0].i);
    }
  } else if (cmd->cmd_name == CommandConstants::CMD_NAME_UNDOCK) {
    dock_goal_.command = ff_msgs::DockGoal::UNDOCK;
    // We don't need a berth to undock
    dock_goal_.berth = ff_msgs::DockGoal::BERTH_UNKNOWN;
  } else {
    successful = false;
    err_msg = "Dock command not recognized in fill dock goal.";
  }

  if (!successful) {
    NODELET_ERROR("%s", err_msg.c_str());
    state_->AckCmd(cmd->cmd_id,
                   ff_msgs::AckCompletedStatus::BAD_SYNTAX,
                   err_msg);
  }

  return successful;
}

bool Executive::FillMotionGoal(Action action,
                               ff_msgs::CommandStampedPtr const& cmd) {
  jsonloader::Segment segment;
  // Flight mode needs to be set for all motion actions
  motion_goal_.flight_mode = agent_state_.flight_mode;

  switch (action) {
    case EXECUTE:
      segment = sequencer_.CurrentSegment();

      motion_goal_.command = ff_msgs::MotionGoal::EXEC;
      // Convert JSON to a segment type
      motion_goal_.segment =
                    sequencer::Segment2Trajectory(sequencer_.CurrentSegment());

      motion_goal_.states.clear();
      break;
    case IDLE:
      // Need to set flight mode to off so the PMCs shutdown
      motion_goal_.flight_mode = ff_msgs::MotionGoal::OFF;
      motion_goal_.command = ff_msgs::MotionGoal::IDLE;
      break;
    case STOP:
      motion_goal_.command = ff_msgs::MotionGoal::STOP;
      break;
    case MOVE:
      if (cmd == nullptr) {
        NODELET_ERROR("Executive: move cmd is null in fill motion goal.");
        return false;
      }

      if (cmd->args.size() != 4 ||
          cmd->args[0].data_type != ff_msgs::CommandArg::DATA_TYPE_STRING ||
          cmd->args[1].data_type != ff_msgs::CommandArg::DATA_TYPE_VEC3d ||
          cmd->args[2].data_type != ff_msgs::CommandArg::DATA_TYPE_VEC3d ||
          cmd->args[3].data_type != ff_msgs::CommandArg::DATA_TYPE_MAT33f) {
        state_->AckCmd(cmd->cmd_id,
                       ff_msgs::AckCompletedStatus::BAD_SYNTAX,
                       "Malformed arguments for simple move 6dof command!");
        return false;
      }

      motion_goal_.command = ff_msgs::MotionGoal::MOVE;
      if (motion_goal_.states.size() != 1) {
        motion_goal_.states.resize(1);
      }

      motion_goal_.states[0].header.stamp = ros::Time::now();

      // Copying the reference frame to the goal
      if (cmd->args[0].s == "ISS") {
        motion_goal_.reference_frame = FRAME_NAME_WORLD;
      } else {
        motion_goal_.reference_frame = cmd->args[0].s;
      }

      // Copying the target location to the goal
      motion_goal_.states[0].pose.position.x = cmd->args[1].vec3d[0];
      motion_goal_.states[0].pose.position.y = cmd->args[1].vec3d[1];
      motion_goal_.states[0].pose.position.z = cmd->args[1].vec3d[2];

      // Copying the target attitude to the goal
      motion_goal_.states[0].pose.orientation.x = cmd->args[3].mat33f[0];
      motion_goal_.states[0].pose.orientation.y = cmd->args[3].mat33f[1];
      motion_goal_.states[0].pose.orientation.z = cmd->args[3].mat33f[2];
      motion_goal_.states[0].pose.orientation.w = cmd->args[3].mat33f[3];

      motion_goal_.segment.clear();
      break;
    default:
      if (cmd != nullptr) {
        state_->AckCmd(cmd->cmd_id,
                       ff_msgs::AckCompletedStatus::EXEC_FAILED,
                       "Command isn't a mobility action in fill motion goal!");
      }
      return false;
  }
  return true;
}

bool Executive::IsActionRunning(Action action) {
  for (unsigned int i = 0; i < running_actions_.size(); i++) {
    if (action == running_actions_[i]) {
      return true;
    }
  }
  return false;
}

bool Executive::StartAction(Action action, std::string const& cmd_id) {
  std::string err_msg;
  bool successful = true;

  switch (action) {
    case ARM:
      if (arm_ac_.IsConnected()) {
        arm_ac_.SetCmdInfo(action, cmd_id);
        arm_ac_.SendGoal(arm_goal_);
        NODELET_DEBUG("Arm action goal sent/started.");
      } else {
        successful = false;
        err_msg = "Arm action server not connected! Arm node may have died!";
      }
      break;
    case DOCK:
    case UNDOCK:
      if (dock_ac_.IsConnected()) {
        dock_ac_.SetCmdInfo(action, cmd_id);
        dock_ac_.SendGoal(dock_goal_);
        NODELET_DEBUG("Dock action goal sent/started.");
      } else {
        successful = false;
        err_msg = "Dock action server not connected! Dock node may have died!";
      }
      break;
    case EXECUTE:
    case IDLE:
    case MOVE:
    case STOP:
      if (motion_ac_.IsConnected()) {
        motion_ac_.SetCmdInfo(action, cmd_id);
        motion_ac_.SendGoal(motion_goal_);
        NODELET_DEBUG("Motion action %i goal sent/started.",
                                                          motion_goal_.command);
      } else {
        successful = false;
        err_msg = "Motion action server not connected! Node may have died!";
      }
      break;
    case LOCALIZATION:
    case REACQUIRE:
      if (localization_ac_.IsConnected()) {
        localization_ac_.SetCmdInfo(action, cmd_id);
        localization_ac_.SendGoal(localization_goal_);
        NODELET_DEBUG("Localization action goal sent/started.");
      } else {
         successful = false;
         err_msg = "Localization action server not connected. Node may be dead";
      }
      break;
    case PERCH:
    case UNPERCH:
      if (perch_ac_.IsConnected()) {
        perch_ac_.SetCmdInfo(action, cmd_id);
        perch_ac_.SendGoal(perch_goal_);
        NODELET_DEBUG("Perch action goal sent/started.");
      } else {
        successful = false;
        err_msg = "Perch action server not connected. Node may have died!";
      }
      break;
    default:
      successful = false;
      err_msg = "Action to start not recognized!";
  }

  if (!successful) {
    state_->AckCmd(cmd_id, ff_msgs::AckCompletedStatus::EXEC_FAILED, err_msg);
  } else {
    state_->AckCmd(cmd_id,
                   ff_msgs::AckCompletedStatus::NOT,
                   "",
                   ff_msgs::AckStatus::EXECUTING);
  }

  if (successful) {
    // Add action to actions running so we know what actions are running
    running_actions_.push_back(action);
  }

  return successful;
}

bool Executive::RemoveAction(Action action) {
  unsigned int i = 0;

  bool found = false;
  for (i = 0; i < running_actions_.size(); i++) {
    if (action == running_actions_[i]) {
      found = true;
      break;
    }
  }

  if (found) {
    running_actions_.erase(running_actions_.begin() + i);
  } else {
    NODELET_ERROR_STREAM("Action " << action <<
                                            " not in running actions vector!");
  }
  return found;
}

/************************ Action callbacks ************************************/
void Executive::ArmResultCallback(
                              ff_util::FreeFlyerActionState::Enum const& state,
                              ff_msgs::ArmResultConstPtr const& result) {
  std::string response = "";
  Action current_action = arm_ac_.action();
  std::string cmd_id = arm_ac_.cmd_id();

  // Remove action from the running action vector
  RemoveAction(current_action);

  // Get response for op state functions
  if (result != nullptr) {
    response = result->fsm_result;
  }

  // In the case of a plan, handle result may start another arm action so we
  // need to clear the action info before starting another action.
  // Reset command id so we don't try to ack the same id twice
  arm_ac_.SetCmdInfo(NONE, "");

  SetOpState(state_->HandleResult(state,
                                  response,
                                  cmd_id,
                                  current_action));
}

void Executive::DockResultCallback(
                              ff_util::FreeFlyerActionState::Enum const& state,
                              ff_msgs::DockResultConstPtr const& result) {
  std::string response = "";
  Action current_action = dock_ac_.action();
  std::string cmd_id = dock_ac_.cmd_id();

  // Remove action from the running action vector
  RemoveAction(current_action);

  // Get response for op state functions
  if (result != nullptr) {
    response = result->fsm_result;
  }

  // In the case of a plan, handle result may start another dock action so we
  // need to clear the action info before starting another action.
  // Reset command id so we don't try to ack the same id twice
  dock_ac_.SetCmdInfo(NONE, "");

  SetOpState(state_->HandleResult(state,
                                  response,
                                  cmd_id,
                                  current_action));
}

void Executive::LocalizationResultCallback(
                            ff_util::FreeFlyerActionState::Enum const& state,
                            ff_msgs::LocalizationResultConstPtr const& result) {
  std::string response = "";
  Action current_action = localization_ac_.action();
  std::string cmd_id = localization_ac_.cmd_id();

  // Remove action from the running action vector
  RemoveAction(current_action);

  // Get response for op state functions
  if (result != nullptr) {
    response = result->fsm_result;
  }

  // In the case of a plan, handle result may start another localization action
  // so we need to clear the action info before starting another action
  // Reset command id so we don't try to ack the same id twice
  // Only reset command id if we didn't just start reset ekf which only happens
  // if we are executing a reacquire position command
  if (current_action != REACQUIRE) {
    localization_ac_.SetCmdInfo(NONE, "");
  }

  SetOpState(state_->HandleResult(state,
                                  response,
                                  cmd_id,
                                  current_action));
}

void Executive::MotionFeedbackCallback(
                              ff_msgs::MotionFeedbackConstPtr const& feedback) {
  // The only feedback used from the motion action is the execute feedback and
  // it goes to the sequencer. Otherwise there isn't much to with the feedback
  if (motion_ac_.action() == EXECUTE) {
    sequencer_.Feedback(feedback->progress);
  }
}

void Executive::MotionResultCallback(
                              ff_util::FreeFlyerActionState::Enum const& state,
                              ff_msgs::MotionResultConstPtr const& result) {
  std::string response = "";
  Action current_action = motion_ac_.action();
  std::string cmd_id = motion_ac_.cmd_id();

  // Remove action from the running action vector
  RemoveAction(current_action);

  // Get response for op state functions
  if (result != nullptr) {
    response = result->fsm_result;
  }

  // Sometimes the handle motion result starts an action so we need to clear the
  // action info before starting another action
  // Reset command id so we don't try to ack the same id twice
  motion_ac_.SetCmdInfo(NONE, "");

  SetOpState(state_->HandleResult(state,
                                  response,
                                  cmd_id,
                                  current_action));
}

void Executive::PerchResultCallback(
                              ff_util::FreeFlyerActionState::Enum const& state,
                              ff_msgs::PerchResultConstPtr const& result) {
  std::string response = "";
  Action current_action = perch_ac_.action();
  std::string cmd_id = perch_ac_.cmd_id();

  // Remove action from the running action vector
  RemoveAction(current_action);

  // Get response for op state functions
  if (result != nullptr) {
      response = result->fsm_result;
  }

  // In the case of a plan, handle result may start another perch action so we
  // need to clear the action info before starting another perch action.
  // Reset command id so we don't try to ack the same id twice
  perch_ac_.SetCmdInfo(NONE, "");

  SetOpState(state_->HandleResult(state,
                                  response,
                                  cmd_id,
                                  current_action));
}

/************************ Publishers ******************************************/
void Executive::PublishCmdAck(std::string const& cmd_id,
                              uint8_t completed_status,
                              std::string const& message,
                              uint8_t status) {
  // Output if the command failed
  if (completed_status != ff_msgs::AckCompletedStatus::OK &&
      completed_status != ff_msgs::AckCompletedStatus::NOT &&
      completed_status != ff_msgs::AckCompletedStatus::CANCELED) {
    NODELET_ERROR("Executive: Command failed with message: %s",
                                                              message.c_str());
  }
  ack_.header.stamp = ros::Time::now();
  ack_.cmd_id = cmd_id;
  ack_.status.status = status;
  ack_.completed_status.status = completed_status;
  ack_.message = message;
  cmd_ack_pub_.publish(ack_);
}

void Executive::PublishPlan() {
  plan_pub_.publish(plan_);
}

void Executive::PublishPlanStatus(uint8_t status) {
  // The sequencer sets the plan status to executing for every plan status but
  // since the executive has knowledge of if the plan has just started,
  // is paused, or is executing, the executive sets the status.
  ff_msgs::PlanStatusStamped plan_status = sequencer_.plan_status();
  plan_status.header.stamp = ros::Time::now();
  plan_status.status.status = status;
  plan_status_pub_.publish(plan_status);
}

/************************ Getters *********************************************/
ff_msgs::MobilityState Executive::GetMobilityState() {
  return agent_state_.mobility_state;
}

uint8_t Executive::GetPlanExecState() {
  return agent_state_.plan_execution_state.state;
}

std::string Executive::GetRunPlanCmdId() {
  return run_plan_cmd_id_;
}

/************************ Setters *********************************************/
// Set the mobility state based on the stored motion state
void Executive::SetMobilityState() {
  if (motion_state_ == NULL) {
    return;
  }

  if (motion_state_->state == ff_msgs::MotionState::IDLE) {
    agent_state_.mobility_state.state = ff_msgs::MobilityState::DRIFTING;
    agent_state_.mobility_state.sub_state = 0;
  } else if (motion_state_->state == ff_msgs::MotionState::IDLING) {
    agent_state_.mobility_state.state = ff_msgs::MobilityState::DRIFTING;
    agent_state_.mobility_state.sub_state = 1;
  } else if (motion_state_->state == ff_msgs::MotionState::STOPPED) {
    agent_state_.mobility_state.state = ff_msgs::MobilityState::STOPPING;
    agent_state_.mobility_state.sub_state = 0;
  } else if (motion_state_->state == ff_msgs::MotionState::STOPPING) {
    agent_state_.mobility_state.state = ff_msgs::MobilityState::STOPPING;
    agent_state_.mobility_state.sub_state = 1;
  } else if (motion_state_->state == ff_msgs::MotionState::CONTROLLING ||
             motion_state_->state == ff_msgs::MotionState::BOOTSTRAPPING) {
    agent_state_.mobility_state.state = ff_msgs::MobilityState::FLYING;
    agent_state_.mobility_state.sub_state = 0;
  }

  PublishAgentState();
}

void Executive::SetMobilityState(uint8_t state, uint32_t sub_state) {
  agent_state_.mobility_state.state = state;
  agent_state_.mobility_state.sub_state = sub_state;
  PublishAgentState();
}

void Executive::SetOpState(OpState* state) {
  if (state_->id() != state->id()) {
    NODELET_INFO("Executive state changing from [%s(%i)] to [%s(%i)].",
             state_->name().c_str(), state_->id(),
             state->name().c_str(), state->id());
    agent_state_.operating_state.state = state->id();
    state_ = state;
    PublishAgentState();
  }
}

void Executive::SetPlanExecState(uint8_t state) {
  agent_state_.plan_execution_state.state = state;
  PublishAgentState();
}

void Executive::SetRunPlanCmdId(std::string cmd_id) {
  run_plan_cmd_id_ = cmd_id;
}

/************************ Helper functions ************************************/
// Used as a helper function to send a failed ack when the command is not
// accepted in the current mobility state
void Executive::AckMobilityStateIssue(ff_msgs::CommandStampedPtr const& cmd,
                                  std::string const& current_mobility_state,
                                  std::string const& accepted_mobility_state) {
  std::string err_msg = cmd->cmd_name + " not accepted while " +
                                                  current_mobility_state + "!";
  if (accepted_mobility_state != "") {
    err_msg += " Resend command when " + accepted_mobility_state + ".";
  }

  state_->AckCmd(cmd->cmd_id,
                 ff_msgs::AckCompletedStatus::EXEC_FAILED,
                 err_msg);
}

bool Executive::ArmControl(ff_msgs::CommandStampedPtr const& cmd) {
  // Check to make sure we aren't trying to dock or perch
  if (agent_state_.mobility_state.state == ff_msgs::MobilityState::DOCKING) {
    state_->AckCmd(cmd->cmd_id,
                   ff_msgs::AckCompletedStatus::EXEC_FAILED,
                   "Cannot move arm while (un)docking or docked!");
    return false;
  } else if (agent_state_.mobility_state.state ==
                                            ff_msgs::MobilityState::PERCHING &&
             agent_state_.mobility_state.sub_state != 0) {
    state_->AckCmd(cmd->cmd_id,
                   ff_msgs::AckCompletedStatus::EXEC_FAILED,
                   "Cannot move arm while (un)perching!");
    return false;
  }

  // Check to make sure another arm command isn't being executed
  if (IsActionRunning(ARM)) {
    state_->AckCmd(cmd->cmd_id,
                   ff_msgs::AckCompletedStatus::EXEC_FAILED,
                   "Arm command already being executed!");
    return false;
  }

  if (!FillArmGoal(cmd)) {
    return false;
  }

  NODELET_INFO("Executing arm command.");
  if (!StartAction(ARM, cmd->cmd_id)) {
    return false;
  }
  return true;
}

bool Executive::CheckServiceExists(ros::ServiceClient& serviceIn,
                                   std::string const& serviceName,
                                   std::string const& cmd_id) {
  std::string err_msg = "";
  if (!serviceIn.exists()) {
    err_msg = serviceName + " service isn't running! Node may have died!";
    state_->AckCmd(cmd_id, ff_msgs::AckCompletedStatus::EXEC_FAILED, err_msg);
    return false;
  }
  return true;
}

bool Executive::CheckStoppedOrDrifting(std::string const& cmd_id,
                                       std::string const& cmd_name) {
  if ((agent_state_.mobility_state.state == ff_msgs::MobilityState::STOPPING &&
       agent_state_.mobility_state.sub_state == 0) ||
       agent_state_.mobility_state.state == ff_msgs::MobilityState::DRIFTING) {
    return true;
  }

  state_->AckCmd(cmd_id,
                 ff_msgs::AckCompletedStatus::EXEC_FAILED,
                 ("Must be stopped or drifting before " + cmd_name + "."));
  return false;
}

bool Executive::ConfigureLed(ff_hw_msgs::ConfigureSystemLeds& led_srv) {
  if (!led_client_.Call(led_srv)) {
    NODELET_ERROR("Configure system leds service not running!");
    return false;
  }

  if (!led_srv.response.success) {
    NODELET_ERROR("Configure system leds failed with message %s.",
                  led_srv.response.status.c_str());
    return false;
  }

  return true;
}

// Functions used to set variables that are used to configure mobility before a
// move or execute
bool Executive::ConfigureMobility(std::string const& cmd_id) {
  bool successful = true;

  // Initialize config clients if they haven't been initialized
  if (!choreographer_cfg_) {
    choreographer_cfg_ =
              std::make_shared<ff_util::ConfigClient>(&nh_, NODE_CHOREOGRAPHER);
  }

  if (!mapper_cfg_) {
    mapper_cfg_ = std::make_shared<ff_util::ConfigClient>(&nh_, NODE_MAPPER);
  }

  // Set values for configuring, these values will persist until changed
  // Choreographer
  choreographer_cfg_->Set<double>("desired_vel",
                                          agent_state_.target_linear_velocity);
  choreographer_cfg_->Set<double>("desired_accel",
                                          agent_state_.target_linear_accel);
  choreographer_cfg_->Set<double>("desired_omega",
                                          agent_state_.target_angular_velocity);
  choreographer_cfg_->Set<double>("desired_alpha",
                                          agent_state_.target_angular_accel);
  choreographer_cfg_->Set<bool>("enable_faceforward",
                                              !agent_state_.holonomic_enabled);
  choreographer_cfg_->Set<bool>("enable_collision_checking",
                                                  agent_state_.check_obstacles);
  choreographer_cfg_->Set<bool>("enable_validation", agent_state_.check_zones);
  choreographer_cfg_->Set<bool>("enable_timesync", false);
  choreographer_cfg_->Set<bool>("enable_immediate",
                                                agent_state_.immediate_enabled);
  choreographer_cfg_->Set<std::string>("planner", agent_state_.planner);
  // This function is not used for the first segment of a plan so always disable
  // move to start
  choreographer_cfg_->Set<bool>("enable_bootstrapping", false);
  choreographer_cfg_->Set<bool>("enable_replanning",
                                              agent_state_.replanning_enabled);

  // Mapper
  mapper_cfg_->Set<double>("inflate_radius", agent_state_.collision_distance);

  std::string err_msg = "";

  // Reconfigure choreographer, mapper
  if (!choreographer_cfg_->Reconfigure()) {
    successful = false;
    err_msg = "Couldn't configure the mobilty::choreographer node! ";
  }

  if (!mapper_cfg_->Reconfigure()) {
    successful = false;
    err_msg += "Couldn't configure the mobility::mapper node!";
  }

  // Ack error
  if (!successful) {
    NODELET_ERROR("%s", err_msg.c_str());
    state_->AckCmd(cmd_id, ff_msgs::AckCompletedStatus::EXEC_FAILED, err_msg);
  }

  return successful;
}

bool Executive::ConfigureMobility(bool move_to_start,
                                  std::string& err_msg) {
  bool successful = true;

  // TODO(Katie) Change when Ted changes the sequencer

  // Initialize config clients if they haven't been initialized
  if (!choreographer_cfg_) {
    choreographer_cfg_ =
              std::make_shared<ff_util::ConfigClient>(&nh_, NODE_CHOREOGRAPHER);
  }

  if (!mapper_cfg_) {
    mapper_cfg_ =
                  std::make_shared<ff_util::ConfigClient>(&nh_, NODE_MAPPER);
  }

  // Set values for configuring, these values will persist until changed
  // Choreographer
  choreographer_cfg_->Set<double>("desired_vel",
                                          agent_state_.target_linear_velocity);
  choreographer_cfg_->Set<double>("desired_accel",
                                          agent_state_.target_linear_accel);
  choreographer_cfg_->Set<double>("desired_omega",
                                          agent_state_.target_angular_velocity);
  choreographer_cfg_->Set<double>("desired_alpha",
                                          agent_state_.target_angular_accel);
  choreographer_cfg_->Set<bool>("enable_faceforward",
                                              !agent_state_.holonomic_enabled);
  choreographer_cfg_->Set<bool>("enable_collision_checking",
                                                  agent_state_.check_obstacles);
  choreographer_cfg_->Set<bool>("enable_validation", agent_state_.check_zones);
  choreographer_cfg_->Set<bool>("enable_timesync", false);
  choreographer_cfg_->Set<bool>("enable_immediate",
                                                agent_state_.immediate_enabled);
  choreographer_cfg_->Set<std::string>("planner", agent_state_.planner);
  choreographer_cfg_->Set<bool>("enable_bootstrapping", move_to_start);
  choreographer_cfg_->Set<bool>("enable_replanning",
                                              agent_state_.replanning_enabled);

  // Mapper
  mapper_cfg_->Set<double>("inflate_radius", agent_state_.collision_distance);

  // Clear err_msg
  err_msg = "";

  // Reconfigure choreographer, planner, mapper
  if (!choreographer_cfg_->Reconfigure()) {
    successful = false;
    err_msg = "Couldn't configure the mobilty::choreographer node! ";
  }

  if (!mapper_cfg_->Reconfigure()) {
    successful = false;
    err_msg += "Couldn't configure the mobility::mapper node!";
  }

  return successful;
}

// Used to check the mobility state for commands that can only be executed when
// the astrobee is in some sort of stopped state. Send a failed execution ack
// and return false if mobility state is flying, docking, perching, or stopping.
bool Executive::FailCommandIfMoving(ff_msgs::CommandStampedPtr const& cmd) {
  if (agent_state_.mobility_state.state == ff_msgs::MobilityState::FLYING) {
    AckMobilityStateIssue(cmd, "flying");
  } else if (agent_state_.mobility_state.state ==
                                              ff_msgs::MobilityState::DOCKING &&
             agent_state_.mobility_state.sub_state != 0) {
    // Check if astrobee is docking vs. undocking
    if (agent_state_.mobility_state.sub_state > 0) {
      AckMobilityStateIssue(cmd, "docking", "docked");
    } else {
      AckMobilityStateIssue(cmd, "undocking", "stopped");
    }
  } else if (agent_state_.mobility_state.state ==
                                            ff_msgs::MobilityState::PERCHING &&
             agent_state_.mobility_state.sub_state != 0) {
    // Check if astrobee is perching vs. unperching
    if (agent_state_.mobility_state.sub_state > 0) {
      AckMobilityStateIssue(cmd, "perching", "perched");
    } else {
      AckMobilityStateIssue(cmd, "unperching", "stopped");
    }
  } else if (agent_state_.mobility_state.state ==
                                            ff_msgs::MobilityState::STOPPING &&
             agent_state_.mobility_state.sub_state == 1) {
    AckMobilityStateIssue(cmd, "stopping", "stopped");
  } else {
    return true;
  }
  return false;
}


bool Executive::LoadUnloadNodelet(ff_msgs::CommandStampedPtr const& cmd) {
  bool load = true;
  std::string which = "Load";
  int num_args = cmd->args.size();

  if (cmd->cmd_name == CommandConstants::CMD_NAME_UNLOAD_NODELET) {
    load = false;
    which = "Unload";
  }

  ff_msgs::UnloadLoadNodelet unload_load_nodelet_srv;
  unload_load_nodelet_srv.request.load = load;

  // Don't load/unload a nodelet while moving
  if (FailCommandIfMoving(cmd)) {
    // Only one argument is required for load/unload nodelet, the nodelet name
    if (num_args < 1) {
      state_->AckCmd(cmd->cmd_id,
                     ff_msgs::AckCompletedStatus::BAD_SYNTAX,
                     (which + " nodelet must have one argument."));
      return false;
    }

    // The unload nodelet command takes only 1 or 2 arguments
    if (num_args > 2 && !load) {
      state_->AckCmd(cmd->cmd_id,
                     ff_msgs::AckCompletedStatus::BAD_SYNTAX,
                     (which + " nodelet takes no more than two arguments."));
      return false;
    }

    // The load nodelet command takes 1 or up to 4 arguments
    if (num_args > 4 && load) {
      state_->AckCmd(cmd->cmd_id,
                     ff_msgs::AckCompletedStatus::BAD_SYNTAX,
                     (which + " nodelet takes no more than four arguments."));
      return false;
    }

    // Extract arguments
    for (int i = 0; i < num_args; i++) {
      if (cmd->args[i].data_type != ff_msgs::CommandArg::DATA_TYPE_STRING) {
        state_->AckCmd(cmd->cmd_id,
                       ff_msgs::AckCompletedStatus::BAD_SYNTAX,
                       (which + " nodelet parameters must be strings."));
        return false;
      }

      if (i == 0) {
        unload_load_nodelet_srv.request.name = cmd->args[0].s;
      } else if (i == 1) {
        unload_load_nodelet_srv.request.manager_name = cmd->args[1].s;
      } else if (i == 2) {
        unload_load_nodelet_srv.request.type = cmd->args[2].s;
      } else {
        unload_load_nodelet_srv.request.bond_id = cmd->args[3].s;
      }
    }

    // Check if the load/unload nodelet service is running
    if (!CheckServiceExists(unload_load_nodelet_client_,
                            "Load/unload nodelet",
                            cmd->cmd_id)) {
      return false;
    }

    // Call the unload load nodelet service
    if (!unload_load_nodelet_client_.call(unload_load_nodelet_srv)) {
      state_->AckCmd(cmd->cmd_id,
                     ff_msgs::AckCompletedStatus::EXEC_FAILED,
                     "Unload load nodelet service returned false.");
      return false;
    }

    if (unload_load_nodelet_srv.response.result !=
                            ff_msgs::UnloadLoadNodelet::Response::SUCCESSFUL) {
      state_->AckCmd(cmd->cmd_id,
                     ff_msgs::AckCompletedStatus::EXEC_FAILED,
                     (which + " nodelet failed with result " +
                      std::to_string(unload_load_nodelet_srv.response.result)));
      return false;
    }

    state_->AckCmd(cmd->cmd_id);
    return true;
  }

  return false;
}

ros::Time Executive::MsToSec(std::string timestamp) {
  uint64_t time, secs, nsecs;
  time = std::stoull(timestamp);
  secs = time/1000;
  nsecs = (time % 1000) * 1000000;

  return ros::Time(secs, nsecs);
}

bool Executive::PowerItem(ff_msgs::CommandStampedPtr const& cmd, bool on) {
  uint8_t completed_status = ff_msgs::AckCompletedStatus::OK;
  std::string err_msg = "";
  bool success;

  // Check to make sure command is formatted as expected
  if (cmd->args.size() != 1 ||
      cmd->args[0].data_type != ff_msgs::CommandArg::DATA_TYPE_STRING) {
    state_->AckCmd(cmd->cmd_id,
                   ff_msgs::AckCompletedStatus::BAD_SYNTAX,
                   "Malformed arguments for power item command!");
    return false;
  }

  NODELET_INFO("Item %s is being powered on/off!", cmd->args[0].s.c_str());

  // Handle pmcs and laser the same since they use the same service message
  if (cmd->args[0].s ==
        CommandConstants::PARAM_NAME_POWERED_COMPONENT_LASER_POINTER ||
      cmd->args[0].s ==
        CommandConstants::PARAM_NAME_POWERED_COMPONENT_PMCS_AND_SIGNAL_LIGHTS) {
    ff_hw_msgs::SetEnabled enable_srv;
    enable_srv.request.enabled = on;

    if (cmd->args[0].s ==
                CommandConstants::PARAM_NAME_POWERED_COMPONENT_LASER_POINTER) {
      // Check to make sure the laser service is valid and running
      if (!CheckServiceExists(laser_enable_client_,
                              "Enable laser",
                              cmd->cmd_id)) {
        return false;
      }
      success = laser_enable_client_.call(enable_srv);
    } else {  // PMCS
      // Check to make sure the pmc service is valid and running
      if (!CheckServiceExists(pmc_enable_client_, "Enable PMC", cmd->cmd_id)) {
        return false;
      }
      success = pmc_enable_client_.call(enable_srv);
    }

    // Check to see if the service was successfully enabled/disabled
    if (!success) {
      err_msg = "Service returned false.";
      completed_status = ff_msgs::AckCompletedStatus::EXEC_FAILED;
    } else if (!enable_srv.response.success) {
      err_msg = enable_srv.response.status_message;
      completed_status = ff_msgs::AckCompletedStatus::EXEC_FAILED;
    }
  } else {  // Item is probably a payload
    ff_hw_msgs::ConfigurePayloadPower config_srv;
    config_srv.request.top_front = config_srv.request.PERSIST;
    config_srv.request.bottom_front = config_srv.request.PERSIST;
    config_srv.request.top_aft = config_srv.request.PERSIST;
    config_srv.request.bottom_aft = config_srv.request.PERSIST;

    uint8_t power;
    if (on) {
      power = ff_hw_msgs::ConfigurePayloadPower::Request::ON;
    } else {
      power = ff_hw_msgs::ConfigurePayloadPower::Request::OFF;
    }

    if (cmd->args[0].s ==
              CommandConstants::PARAM_NAME_POWERED_COMPONENT_PAYLOAD_TOP_AFT) {
      config_srv.request.top_aft = power;
    } else if (cmd->args[0].s ==
            CommandConstants::PARAM_NAME_POWERED_COMPONENT_PAYLOAD_BOTTOM_AFT) {
      config_srv.request.bottom_aft = power;
    } else if (cmd->args[0].s ==
          CommandConstants::PARAM_NAME_POWERED_COMPONENT_PAYLOAD_BOTTOM_FRONT) {
      config_srv.request.bottom_front = power;
    } else {  // Item wasn't recognized
      err_msg = "Item " + cmd->args[0].s + " not recognized in power item.";
      state_->AckCmd(cmd->cmd_id,
                     ff_msgs::AckCompletedStatus::EXEC_FAILED,
                     err_msg);
      return false;
    }

    if (!CheckServiceExists(payload_power_client_,
                            "Power payload",
                            cmd->cmd_id)) {
      return false;
    }

    success = payload_power_client_.call(config_srv);

    // Check to see if the payload was successfully enabled/disabled
    if (!success) {
      err_msg = "Power payload service returned false.";
      completed_status = ff_msgs::AckCompletedStatus::EXEC_FAILED;
    } else if (!config_srv.response.success) {
      err_msg = config_srv.response.status;
      completed_status = ff_msgs::AckCompletedStatus::EXEC_FAILED;
    }
  }

  state_->AckCmd(cmd->cmd_id, completed_status, err_msg);
  return true;
}

bool Executive::ResetEkf(std::string const& cmd_id) {
  localization_goal_.command = ff_msgs::LocalizationGoal::COMMAND_RESET_FILTER;
  // Don't need to specify a pipeline for reset but clear it just in case
  localization_goal_.pipeline = "";

  return StartAction(LOCALIZATION, cmd_id);
}

void Executive::StartWaitTimer(float duration) {
  wait_timer_.setPeriod(ros::Duration(duration));
  wait_timer_.start();
}

void Executive::StopWaitTimer() {
  wait_timer_.stop();
}

/************************ Plan related functions ******************************/
// Returns false if there are no more command/segments in the plan
bool Executive::AckCurrentPlanItem() {
  ff_msgs::AckCompletedStatus ack;
  ack.status = ff_msgs::AckCompletedStatus::OK;
  return sequencer_.Feedback(ack);
}

sequencer::ItemType Executive::GetCurrentPlanItemType() {
  return sequencer_.CurrentType();
}

ff_msgs::CommandStampedPtr Executive::GetPlanCommand() {
  return sequencer_.CurrentCommand();
}

bool Executive::GetSetPlanInertia(std::string const& cmd_id) {
  // If the plan has inertia, set it. Otherwise, leave the inertia the way it is
  if (sequencer_.HaveInertia()) {
    ff_msgs::SetInertia inertia_srv;
    inertia_srv.request.inertia = sequencer_.GetInertia();
    // Plan header doesn't contain the center of mass so we need to get the
    // current center of mass
    inertia_srv.request.inertia.inertia.com = current_inertia_->inertia.com;

    if (!CheckServiceExists(set_inertia_client_, "Set inertia", cmd_id)) {
      return false;
    }

    if (!set_inertia_client_.call(inertia_srv)) {
      state_->AckCmd(cmd_id,
                     ff_msgs::AckCompletedStatus::EXEC_FAILED,
                     "Set inertia service returned false for plan inertia.");
      return false;
    }

    if (!inertia_srv.response.success) {
      state_->AckCmd(cmd_id,
                     ff_msgs::AckCompletedStatus::EXEC_FAILED,
                     "Set inertia srv returned unsuccessful for plan inertia");
      return false;
    }
  }
  return true;
}

void Executive::GetSetPlanOperatingLimits() {
  // If the plan has operating limits, set them. Otherwise, use the current ones
  if (sequencer_.HaveOperatingLimits()) {
    sequencer_.GetOperatingLimits(agent_state_);
    // Don't configure mobility. That is done in the plan op state before we
    // execute a segment.
    PublishAgentState();
  }
}

/************************ Commands ********************************************/
bool Executive::ArmPanAndTilt(ff_msgs::CommandStampedPtr const& cmd) {
  NODELET_INFO("Executive executing arm pan and tilt command!");
  return ArmControl(cmd);
}

bool Executive::AutoReturn(ff_msgs::CommandStampedPtr const& cmd) {
  NODELET_INFO("Executive executing auto return command!");
  bool successful = false;
  std::string err_msg;

  // Astrobee needs to be either stopped or drifting
  if (agent_state_.mobility_state.state == ff_msgs::MobilityState::DOCKING) {
    err_msg = "Already docked!";
  } else if (agent_state_.mobility_state.state ==
                                            ff_msgs::MobilityState::PERCHING) {
    err_msg = "Astrobee cannot attempt to dock while it is perched(ing).";
  } else {
    // TODO(Katie) Currently this is just the dock 1 command with return to dock
    // set to true! Change to be actual code
    successful = true;
    cmd->cmd_name = "dock";
    cmd->args.resize(1);
    cmd->args[0].data_type = ff_msgs::CommandArg::DATA_TYPE_INT;
    cmd->args[0].i = 1;
    if (!FillDockGoal(cmd, true)) {
      return false;
    }

    if (!StartAction(DOCK, cmd->cmd_id)) {
      return false;
    }
  }

  // Ack command as failed if we are already docked or perched
  if (!successful) {
    state_->AckCmd(cmd->cmd_id,
                   ff_msgs::AckCompletedStatus::EXEC_FAILED,
                   err_msg);
  }
  return successful;
}

bool Executive::CustomGuestScience(ff_msgs::CommandStampedPtr const& cmd) {
  NODELET_INFO("Executive executing custom guest science command!");
  // Check command arguments are correcy before sending to the guest science
  // manager
  if (cmd->args.size() != 2 ||
      cmd->args[0].data_type != ff_msgs::CommandArg::DATA_TYPE_STRING ||
      cmd->args[1].data_type != ff_msgs::CommandArg::DATA_TYPE_STRING) {
    state_->AckCmd(cmd->cmd_id,
                   ff_msgs::AckCompletedStatus::BAD_SYNTAX,
                   "Malformed arguments for custom guest science command.");
    return false;
  }

  if (gs_custom_cmd_id_ != "") {
    std::string msg = "Already executing a custom gs command. Please wait for ";
    msg += "it to finish before issuing another custom gs command.";
    state_->AckCmd(cmd->cmd_id, ff_msgs::AckCompletedStatus::EXEC_FAILED, msg);
    return false;
  }

  gs_cmd_pub_.publish(cmd);
  gs_custom_command_timer_.setPeriod(ros::Duration(gs_command_timeout_));
  gs_custom_command_timer_.start();
  gs_custom_cmd_id_ = cmd->cmd_id;
  return true;
}

bool Executive::Dock(ff_msgs::CommandStampedPtr const& cmd) {
  NODELET_INFO("Executive executing dock command!");
  bool successful = false;
  std::string err_msg;

  // Make sure robot is stopped before attempting to dock. Only accept dock in
  // ready op state so perched and docked are the only mobility states we need
  // to check for
  if (agent_state_.mobility_state.state == ff_msgs::MobilityState::DOCKING) {
    err_msg = "Already docked.";
  } else if (agent_state_.mobility_state.state ==
                                            ff_msgs::MobilityState::PERCHING) {
    err_msg = "Astrobee cannot attempt to dock while it is perched.";
  } else {
    successful = true;
    if (!FillDockGoal(cmd, false)) {
      return false;
    }

    if (!StartAction(DOCK, cmd->cmd_id)) {
      return false;
    }
  }

  // Fill dock goal and start action publish failed command acks so we only
  // need to fail an ack if we aren't stopped and thus cannot dock
  if (!successful) {
    state_->AckCmd(cmd->cmd_id,
                   ff_msgs::AckCompletedStatus::EXEC_FAILED,
                   err_msg);
  }
  return successful;
}

bool Executive::EnableAstrobeeIntercomms(ff_msgs::CommandStampedPtr const&
                                                                          cmd) {
  NODELET_INFO("Executive executing enable astrobee intercomms command!");

  ff_msgs::ResponseOnly enable_astrobee_intercomms_srv;

  if (!CheckServiceExists(enable_astrobee_intercommunication_client_,
                          "Enable astrobee intercommunication",
                          cmd->cmd_id)) {
    return false;
  }

  if (!enable_astrobee_intercommunication_client_.call(
                                              enable_astrobee_intercomms_srv)) {
    state_->AckCmd(cmd->cmd_id,
                   ff_msgs::AckCompletedStatus::EXEC_FAILED,
                   "Enable astrobee intercommunication service returned false");
    return false;
  }

  if (!enable_astrobee_intercomms_srv.response.success) {
    state_->AckCmd(cmd->cmd_id,
                   ff_msgs::AckCompletedStatus::EXEC_FAILED,
                   ("Enable astrobee intercommunication failed with result: " +
                    enable_astrobee_intercomms_srv.response.status));
    return false;
  }

  state_->AckCmd(cmd->cmd_id);
  return true;
}

bool Executive::Fault(ff_msgs::CommandStampedPtr const& cmd) {
  NODELET_INFO("Executive executing fault command!");

  // Only transition to the fault state if the fault command came from the
  // system monitor or executive. The only way to transition out of the fault
  // state is if the system monitor state changes to functional so we don't want
  // the ground to issue a fault command because there will be no way to
  // transition out of the fault state
  if (cmd->cmd_src == "sys_monitor" || cmd->cmd_src == "executive") {
    // Configure leds to be blinking since there is a fault
    ff_hw_msgs::ConfigureSystemLeds led_srv;
    led_srv.request.status_a2 = ff_hw_msgs::ConfigureSystemLeds::Request::FAST;
    ConfigureLed(led_srv);
    state_->AckCmd(cmd->cmd_id);
    return true;
  }
  state_->AckCmd(cmd->cmd_id,
                 ff_msgs::AckCompletedStatus::EXEC_FAILED,
                 "The fault command can only come from the system monitor.");
  return false;
}

bool Executive::GripperControl(ff_msgs::CommandStampedPtr const& cmd) {
  NODELET_INFO("Executive executing gripper control command!");
  return ArmControl(cmd);
}

bool Executive::IdlePropulsion(ff_msgs::CommandStampedPtr const& cmd) {
  NODELET_INFO("Executive executing idle propulsion command!");

  // Cancel any motion actions being executed include the arm
  unsigned int i = 0;
  for (i = 0; i < running_actions_.size(); i++) {
    if (running_actions_[i] == ARM) {
      CancelAction(ARM, "idle");
      i--;
    } else if (running_actions_[i] == DOCK) {
      CancelAction(DOCK, "idle");
      i--;
    } else if (running_actions_[i] == EXECUTE) {
      CancelAction(EXECUTE, "idle");
      i--;
    } else if (running_actions_[i] == IDLE) {
      // Don't try to idle if we are already trying to idle
      state_->AckCmd(cmd->cmd_id,
                     ff_msgs::AckCompletedStatus::EXEC_FAILED,
                     "Can't idle, already trying to idle");
      return false;
    } else if (running_actions_[i] == MOVE) {
      CancelAction(MOVE, "idle");
      i--;
    } else if (running_actions_[i] == PERCH) {
      CancelAction(PERCH, "idle");
      i--;
    } else if (running_actions_[i] == STOP) {
      CancelAction(STOP, "idle");
      i--;
    } else if (running_actions_[i] == UNDOCK) {
      CancelAction(UNDOCK, "idle");
      i--;
    } else if (running_actions_[i] == UNPERCH) {
      CancelAction(UNPERCH, "idle");
      i--;
    }
  }

  if (!FillMotionGoal(IDLE)) {
    return false;
  }

  return StartAction(IDLE, cmd->cmd_id);
}

bool Executive::InitializeBias(ff_msgs::CommandStampedPtr const& cmd) {
  NODELET_INFO("Executive executing initialize bias command!");
  // We don't want to initialize the bias when stopped because we will not be
  // completely still
  if (agent_state_.mobility_state.state == ff_msgs::MobilityState::STOPPING) {
    AckMobilityStateIssue(cmd, "stopped",  "docked, idle, or perched");
    return false;
  }

  // We also cannot be moving when we initialize the bias
  if (FailCommandIfMoving(cmd)) {
    localization_goal_.command =
                              ff_msgs::LocalizationGoal::COMMAND_ESTIMATE_BIAS;
    // Don't need to specify a pipeline for init bias but clear it just in case
    localization_goal_.pipeline = "";
    return StartAction(LOCALIZATION, cmd->cmd_id);
  }
  return false;
}

bool Executive::LoadNodelet(ff_msgs::CommandStampedPtr const& cmd) {
  NODELET_INFO("Executive executing load nodelet command!");
  return LoadUnloadNodelet(cmd);
}

bool Executive::NoOp(ff_msgs::CommandStampedPtr const& cmd) {
  NODELET_INFO("Executive executing noop command!");
  state_->AckCmd(cmd->cmd_id);
  return true;
}

bool Executive::PausePlan(ff_msgs::CommandStampedPtr const& cmd) {
  NODELET_INFO("Executive executing pause plan command!");
  return state_->PausePlan(cmd);
}

bool Executive::Perch(ff_msgs::CommandStampedPtr const& cmd) {
  NODELET_INFO("Executive executing perch command!");
  bool successful = false;
  std::string err_msg;

  // Make sure robot is stopped before attempting to perch. Only accept perch in
  // ready op state so perched and docked are the only mobility states we need
  // to check for
  if (agent_state_.mobility_state.state == ff_msgs::MobilityState::DOCKING) {
    err_msg = "Astrobee cannot attempt to perch while it is perched.";
  } else if (agent_state_.mobility_state.state ==
                                            ff_msgs::MobilityState::PERCHING) {
    err_msg = "Already perched.";
  } else {
    successful = true;
    perch_goal_.command = ff_msgs::PerchGoal::PERCH;

    if (!StartAction(PERCH, cmd->cmd_id)) {
      return false;
    }
  }

  // Start action publishes failed command acks so we only need to fail an ack
  // if we aren't stopped and thus cannot perch
  if (!successful) {
    state_->AckCmd(cmd->cmd_id,
                   ff_msgs::AckCompletedStatus::EXEC_FAILED,
                   err_msg);
  }
  return successful;
}

bool Executive::PowerItemOff(ff_msgs::CommandStampedPtr const& cmd) {
  NODELET_INFO("Executive executing power item off command!");
  return PowerItem(cmd, false);
}

bool Executive::PowerItemOn(ff_msgs::CommandStampedPtr const& cmd) {
  NODELET_INFO("Executive executing power item on command!");
  return PowerItem(cmd, true);
}

bool Executive::Prepare(ff_msgs::CommandStampedPtr const& cmd) {
  NODELET_INFO("Executive executing prepare command!");
  // TODO(Katie) Stub, change to be actual code
  // Astrobee needs to be either stopped or drifting
  if (CheckStoppedOrDrifting(cmd->cmd_id, "preparing")) {
    state_->AckCmd(cmd->cmd_id,
                   ff_msgs::AckCompletedStatus::EXEC_FAILED,
                   "Prepare not implemented yet! Stay tune!");
    return false;
  }
  return false;
}

bool Executive::ReacquirePosition(ff_msgs::CommandStampedPtr const& cmd) {
  NODELET_INFO("Executive executing reacquire position command!");
  if (FailCommandIfMoving(cmd)) {
    // Reacquire position tries to get astrobee localizing again with mapped
    // landmarks
    localization_goal_.command =
                          ff_msgs::LocalizationGoal::COMMAND_SWITCH_PIPELINE;
    localization_goal_.pipeline =
                          ff_msgs::LocalizationGoal::PIPELINE_MAP_LANDMARKS;
    return StartAction(REACQUIRE, cmd->cmd_id);
  }
  return false;
}

bool Executive::ResetEkf(ff_msgs::CommandStampedPtr const& cmd) {
  NODELET_INFO("Executive executing reset ekf command!");
  if (FailCommandIfMoving(cmd)) {
    return ResetEkf(cmd->cmd_id);
  }
  return false;
}

bool Executive::RunPlan(ff_msgs::CommandStampedPtr const& cmd) {
  NODELET_INFO("Executive executing run plan command!");
  if (agent_state_.plan_execution_state.state != ff_msgs::ExecState::PAUSED) {
    state_->AckCmd(cmd->cmd_id,
                   ff_msgs::AckCompletedStatus::EXEC_FAILED,
                   "Got run plan cmd but plan status is not paused!");
    return false;
  }

  // Check if plan is empty before switch operating states
  // Also send successful ack because technically we didn't fail, the plan
  // was just empty
  if (GetCurrentPlanItemType() == sequencer::ItemType::NONE) {
    SetPlanExecState(ff_msgs::ExecState::IDLE);
    state_->AckCmd(cmd->cmd_id);
    return false;
  }

  // We can start the plan!
  state_->AckCmd(cmd->cmd_id,
                 ff_msgs::AckCompletedStatus::NOT,
                 "",
                 ff_msgs::AckStatus::EXECUTING);
  return true;
}

bool Executive::SetCamera(ff_msgs::CommandStampedPtr const& cmd) {
  NODELET_INFO("Executive executing set camera command!");
  std::string err_msg = "";
  uint8_t completed_status = ff_msgs::AckCompletedStatus::OK;
  bool successful = true;
  // Check to make sure command is formatted as expected
  if (cmd->args.size() != 5 ||
      cmd->args[0].data_type != ff_msgs::CommandArg::DATA_TYPE_STRING ||
      cmd->args[1].data_type != ff_msgs::CommandArg::DATA_TYPE_STRING ||
      cmd->args[2].data_type != ff_msgs::CommandArg::DATA_TYPE_STRING ||
      cmd->args[3].data_type != ff_msgs::CommandArg::DATA_TYPE_FLOAT ||
      cmd->args[4].data_type != ff_msgs::CommandArg::DATA_TYPE_FLOAT) {
    successful = false;
    err_msg = "Malformed arguments for set camera command!";
    completed_status = ff_msgs::AckCompletedStatus::BAD_SYNTAX;
  } else {
    // Third argument is a string specifing the width and height, need to
    // parse it
    std::string width, height;
    std::size_t pos;
    if (cmd->args[2].s.find("_") != std::string::npos) {
      pos = cmd->args[2].s.find("_");
    } else if (cmd->args[2].s.find("X") != std::string::npos) {
      pos = cmd->args[2].s.find("X");
    } else if (cmd->args[2].s.find("x") != std::string::npos) {
      pos = cmd->args[2].s.find("x");
    } else {
      successful = false;
      err_msg = "Camera resolution needs format w_h, wXh, or wxh!";
      completed_status = ff_msgs::AckCompletedStatus::BAD_SYNTAX;
    }

    // Need to ensure mode is valid
    int mode;
    if (cmd->args[1].s == CommandConstants::PARAM_NAME_CAMERA_MODE_BOTH) {
      mode = ff_msgs::ConfigureCamera::Request::BOTH;
    } else if (cmd->args[1].s ==
                          CommandConstants::PARAM_NAME_CAMERA_MODE_RECORDING) {
      mode = ff_msgs::ConfigureCamera::Request::RECORDING;
    } else if (cmd->args[1].s ==
                          CommandConstants::PARAM_NAME_CAMERA_MODE_STREAMING) {
      mode = ff_msgs::ConfigureCamera::Request::STREAMING;
    } else {
      successful = false;
      err_msg = "Camera mode invalid. Options are Both, Streaming, Recording";
      completed_status = ff_msgs::AckCompletedStatus::BAD_SYNTAX;
    }

    if (successful) {
      width = cmd->args[2].s.substr(0, pos);
      height = cmd->args[2].s.substr((pos + 1));

      ff_msgs::ConfigureCamera config_img_srv;
      config_img_srv.request.mode = mode;
      config_img_srv.request.rate = cmd->args[3].f;
      config_img_srv.request.width = std::stoi(width);
      config_img_srv.request.height = std::stoi(height);
      config_img_srv.request.bitrate = cmd->args[4].f;

      if (cmd->args[0].s == CommandConstants::PARAM_NAME_CAMERA_NAME_DOCK) {
        // Check to make sure the dock cam service is valid
        if (!dock_cam_config_client_.exists()) {
          successful = false;
          err_msg = "Dock cam config service not running! Node may have died";
          completed_status = ff_msgs::AckCompletedStatus::EXEC_FAILED;
        } else {
          // Check to see if the dock cam was successfully configured
          if (!dock_cam_config_client_.call(config_img_srv)) {
            // Service only fails if height, width or rate are less than or
            // equal to 0
            successful = false;
            err_msg = "Height, width, and/or rate was invalid for dock camera.";
            completed_status = ff_msgs::AckCompletedStatus::EXEC_FAILED;
          }
        }
      } else if (cmd->args[0].s ==
                                CommandConstants::PARAM_NAME_CAMERA_NAME_HAZ) {
        // Check to make sure the haz cam service is valid
        if (!haz_cam_config_client_.exists()) {
          successful = false;
          err_msg = "Haz cam config service not running! Node may have died";
          completed_status = ff_msgs::AckCompletedStatus::EXEC_FAILED;
        } else {
          // Check to see if the haz cam was successfully configured
          if (!haz_cam_config_client_.call(config_img_srv)) {
            // Service only fails if height, width or rate are less than or
            // equal to 0
            successful = false;
            err_msg = "Height, width, and/or rate was invalid for haz camera.";
            completed_status = ff_msgs::AckCompletedStatus::EXEC_FAILED;
          }
        }
      } else if (cmd->args[0].s ==
                                CommandConstants::PARAM_NAME_CAMERA_NAME_NAV) {
        // Check to make sure the nav cam service is valid
        if (!nav_cam_config_client_.exists()) {
          successful = false;
          err_msg = "Nav cam configure service not running! Node may have died";
          completed_status = ff_msgs::AckCompletedStatus::EXEC_FAILED;
        } else {
          // Check to see if the nav cam was successfully configured
          if (!nav_cam_config_client_.call(config_img_srv)) {
            // Service only fails if height, width or rate are less than or
            // equal to 0
            successful = false;
            err_msg = "Height, width, and/or rate was invalid for nav camera.";
            completed_status = ff_msgs::AckCompletedStatus::EXEC_FAILED;
          }
        }
      } else if (cmd->args[0].s ==
                              CommandConstants::PARAM_NAME_CAMERA_NAME_PERCH) {
        // Check to make sure the perch cam service is valid
        if (!perch_cam_config_client_.exists()) {
          successful = false;
          err_msg = "Perch cam config service not running! Node may have died";
          completed_status = ff_msgs::AckCompletedStatus::EXEC_FAILED;
        } else {
          // Check to see if the perch cam was successfully configured
          if (!perch_cam_config_client_.call(config_img_srv)) {
            // Service only fails if height, width or rate are less than or
            // equal to 0
            successful = false;
            err_msg = "Height, width, and/or rate was invalid for perch camera";
            completed_status = ff_msgs::AckCompletedStatus::EXEC_FAILED;
          }
        }
      } else if (cmd->args[0].s ==
                                CommandConstants::PARAM_NAME_CAMERA_NAME_SCI) {
        // Check to make sure the sci cam service is valid
        if (!sci_cam_config_client_.exists()) {
          successful = false;
          err_msg = "Sci cam configure service not running! Node may have died";
          completed_status = ff_msgs::AckCompletedStatus::EXEC_FAILED;
        } else {
          // Check to see if the sci cam was successfully configured
          if (!sci_cam_config_client_.call(config_img_srv)) {
            // Service only fails if height, width, rate or bitrate are less
            // than or equal to 0
            successful = false;
            err_msg = "Height, width, rate, and/or bitrate was invalid for sci";
            err_msg += " camera.";
            completed_status = ff_msgs::AckCompletedStatus::EXEC_FAILED;
          }
        }
      } else {
        successful = false;
        err_msg = "Camera " + cmd->args[0].s + " not recognized.";
        completed_status = ff_msgs::AckCompletedStatus::EXEC_FAILED;
      }
    }
  }

  state_->AckCmd(cmd->cmd_id, completed_status, err_msg);
  return successful;
}

bool Executive::SetCameraRecording(ff_msgs::CommandStampedPtr const& cmd) {
  NODELET_INFO("Executive executing set camera recording command!");
  bool successful = true;
  std::string err_msg;
  uint8_t completed_status = ff_msgs::AckCompletedStatus::OK;
  // Check to make sure command is formatted as expected
  if (cmd->args.size() != 2 ||
      cmd->args[0].data_type != ff_msgs::CommandArg::DATA_TYPE_STRING ||
      cmd->args[1].data_type != ff_msgs::CommandArg::DATA_TYPE_BOOL) {
    successful = false;
    err_msg = "Malformed arguments for set camera recording command!";
    completed_status = ff_msgs::AckCompletedStatus::BAD_SYNTAX;
  } else {
    ff_msgs::EnableCamera enable_img_srv;
    enable_img_srv.request.mode = ff_msgs::EnableCamera::Request::RECORDING;
    enable_img_srv.request.enable = cmd->args[1].b;

    if (cmd->args[0].s == CommandConstants::PARAM_NAME_CAMERA_NAME_DOCK) {
      // Check to make sure the dock cam enable service exists
      if (!dock_cam_enable_client_.exists()) {
        successful = false;
        err_msg = "Dock cam enable service not running! Node may have died!";
        completed_status = ff_msgs::AckCompletedStatus::EXEC_FAILED;
      } else {
        // Check to see if recording was set successfully
        if (!dock_cam_enable_client_.call(enable_img_srv)) {
          successful = false;
          err_msg = "Enable recording failed for dock cam.";
          completed_status = ff_msgs::AckCompletedStatus::EXEC_FAILED;
        }
      }
    } else if (cmd->args[0].s == CommandConstants::PARAM_NAME_CAMERA_NAME_HAZ) {
      // Check to make sure the haz cam enable service exists
      if (!haz_cam_enable_client_.exists()) {
        successful = false;
        err_msg = "Haz cam enable service not running! Node may have died!";
        completed_status = ff_msgs::AckCompletedStatus::EXEC_FAILED;
      } else {
        // Check to see if recording was set successfully
        if (!haz_cam_enable_client_.call(enable_img_srv)) {
          successful = false;
          err_msg = "Enable recording failed for haz cam.";
          completed_status = ff_msgs::AckCompletedStatus::EXEC_FAILED;
        }
      }
    } else if (cmd->args[0].s == CommandConstants::PARAM_NAME_CAMERA_NAME_NAV) {
      // Check to make sure the nav cam enable service exists
      if (!nav_cam_enable_client_.exists()) {
        successful = false;
        err_msg = "Nav cam enable service not running! Node may have died!";
        completed_status = ff_msgs::AckCompletedStatus::EXEC_FAILED;
      } else {
        // Check to see if recording was set successfully
        if (!nav_cam_enable_client_.call(enable_img_srv)) {
          successful = false;
          err_msg = "Enable recording failed for nav cam.";
          completed_status = ff_msgs::AckCompletedStatus::EXEC_FAILED;
        }
      }
    } else if (cmd->args[0].s ==
                              CommandConstants::PARAM_NAME_CAMERA_NAME_PERCH) {
      // Check to make sure the perch cam enable service exists
      if (!perch_cam_enable_client_.exists()) {
        successful = false;
        err_msg = "Perch cam enable service not running! Node may have died!";
        completed_status = ff_msgs::AckCompletedStatus::EXEC_FAILED;
      } else {
        // Check to see if recording was set successfully
        if (!perch_cam_enable_client_.call(enable_img_srv)) {
          successful = false;
          err_msg = "Enable recording failed for perch cam.";
          completed_status = ff_msgs::AckCompletedStatus::EXEC_FAILED;
        }
      }
    } else if (cmd->args[0].s == CommandConstants::PARAM_NAME_CAMERA_NAME_SCI) {
      // Check to make sure the sci enable service exists
      if (!sci_cam_enable_client_.exists()) {
        successful = false;
        err_msg = "Sci cam enable service not running! Node may have died!";
        completed_status = ff_msgs::AckCompletedStatus::EXEC_FAILED;
      } else {
        // Check to see if recording was set successfully
        if (!sci_cam_enable_client_.call(enable_img_srv)) {
          successful = false;
          err_msg = "Enable recording failed for sci cam.";
          completed_status = ff_msgs::AckCompletedStatus::EXEC_FAILED;
        }
      }
    } else {
      successful = false;
      err_msg = "Camera " + cmd->args[0].s + " not recognized.";
      completed_status = ff_msgs::AckCompletedStatus::EXEC_FAILED;
    }
  }

  state_->AckCmd(cmd->cmd_id, completed_status, err_msg);
  return successful;
}

bool Executive::SetCameraStreaming(ff_msgs::CommandStampedPtr const& cmd) {
  NODELET_INFO("Executive executing set camera streaming command!");
  bool successful = true;
  std::string err_msg = "";
  uint8_t completed_status = ff_msgs::AckCompletedStatus::OK;
  // Check to make sure command is formatted as expected
  if (cmd->args.size() != 2 ||
      cmd->args[0].data_type != ff_msgs::CommandArg::DATA_TYPE_STRING ||
      cmd->args[1].data_type != ff_msgs::CommandArg::DATA_TYPE_BOOL) {
    successful = false;
    err_msg = "Malformed arguments for set camera streaming!";
    completed_status = ff_msgs::AckCompletedStatus::BAD_SYNTAX;
  } else {
    ff_msgs::EnableCamera enable_img_srv;
    enable_img_srv.request.mode = ff_msgs::EnableCamera::Request::STREAMING;
    enable_img_srv.request.enable = cmd->args[1].b;

    if (cmd->args[0].s == CommandConstants::PARAM_NAME_CAMERA_NAME_DOCK) {
      // Check to make sure the dock cam service is valid
      if (!dock_cam_enable_client_.exists()) {
          successful = false;
          err_msg = "Dock cam enable service not running! Node may have died!";
          completed_status = ff_msgs::AckCompletedStatus::EXEC_FAILED;
      } else {
        // Check to see if streaming was successfully set
        if (!dock_cam_enable_client_.call(enable_img_srv)) {
          successful = false;
          err_msg = "Enable streaming failed for dock cam.";
          completed_status = ff_msgs::AckCompletedStatus::EXEC_FAILED;
        }
      }
    } else if (cmd->args[0].s == CommandConstants::PARAM_NAME_CAMERA_NAME_HAZ) {
      // Check to make sure the haz cam service is valid
      if (!haz_cam_enable_client_.exists()) {
        successful = false;
        err_msg = "Haz cam enable service not running! Node may have died!";
        completed_status = ff_msgs::AckCompletedStatus::EXEC_FAILED;
      } else {
        // Check to see if streaming was successfully set
        if (!haz_cam_enable_client_.call(enable_img_srv)) {
          successful = false;
          err_msg = "Enable streaming failed for haz cam.";
          completed_status = ff_msgs::AckCompletedStatus::EXEC_FAILED;
        }
      }
    } else if (cmd->args[0].s == CommandConstants::PARAM_NAME_CAMERA_NAME_NAV) {
      // Check to make sure the nav cam service is valid
      if (!nav_cam_enable_client_.exists()) {
        successful = false;
        err_msg = "Nav cam enable service not running! Node may have died!";
        completed_status = ff_msgs::AckCompletedStatus::EXEC_FAILED;
      } else {
        // Check to see if streaming was successfully set
        if (!nav_cam_enable_client_.call(enable_img_srv)) {
          successful = false;
          err_msg = "Enable streaming failed for nav cam.";
          completed_status = ff_msgs::AckCompletedStatus::EXEC_FAILED;
        }
      }
    } else if (cmd->args[0].s ==
                              CommandConstants::PARAM_NAME_CAMERA_NAME_PERCH) {
      // Check to make sure the perch cam service is valid
      if (!perch_cam_enable_client_.exists()) {
        successful = false;
        err_msg = "Perch cam enable service not running! Node may have died!";
        completed_status = ff_msgs::AckCompletedStatus::EXEC_FAILED;
      } else {
        // Check to see if streaming was successfully set
        if (!perch_cam_enable_client_.call(enable_img_srv)) {
          successful = false;
          err_msg = "Enable streaming failed for perch cam.";
          completed_status = ff_msgs::AckCompletedStatus::EXEC_FAILED;
        }
      }
    } else if (cmd->args[0].s == CommandConstants::PARAM_NAME_CAMERA_NAME_SCI) {
      // Check to make sure the sci cam service is valid
      if (!sci_cam_enable_client_.exists()) {
        successful = false;
        err_msg = "Sci cam enable service not running! Node may have died!";
        completed_status = ff_msgs::AckCompletedStatus::EXEC_FAILED;
      } else {
        // Check to see if streaming was successfully set
        if (!sci_cam_enable_client_.call(enable_img_srv)) {
          successful = false;
          err_msg = "Enable streaming failed for sci cam.";
          completed_status = ff_msgs::AckCompletedStatus::EXEC_FAILED;
        }
      }
    } else {
      successful = false;
      err_msg = "Camera " + cmd->args[0].s + " not recognized.";
      completed_status = ff_msgs::AckCompletedStatus::EXEC_FAILED;
    }
  }

  state_->AckCmd(cmd->cmd_id, completed_status, err_msg);
  return successful;
}

bool Executive::SetCheckObstacles(ff_msgs::CommandStampedPtr const& cmd) {
  NODELET_INFO("Executive executing set check obstacles command!");
  // Don't set whether to check obstacles when moving
  if (FailCommandIfMoving(cmd)) {
    if (cmd->args.size() != 1 ||
        cmd->args[0].data_type != ff_msgs::CommandArg::DATA_TYPE_BOOL) {
      NODELET_ERROR("Malformed arguments for set check obstacles!");
      state_->AckCmd(cmd->cmd_id,
                     ff_msgs::AckCompletedStatus::BAD_SYNTAX,
                     "Malformed arguments for set check obstacles!");
      return false;
    }

    agent_state_.check_obstacles = cmd->args[0].b;
    PublishAgentState();
    state_->AckCmd(cmd->cmd_id);
    return true;
  }
  return false;
}

bool Executive::SetCheckZones(ff_msgs::CommandStampedPtr const& cmd) {
  NODELET_INFO("Executive executing set check zones command!");
  // Don't set whether to check zones when moving
  if (FailCommandIfMoving(cmd)) {
    if (cmd->args.size() != 1 ||
        cmd->args[0].data_type != ff_msgs::CommandArg::DATA_TYPE_BOOL) {
      NODELET_ERROR("Malformed arguments for set check zones!");
      state_->AckCmd(cmd->cmd_id,
                     ff_msgs::AckCompletedStatus::BAD_SYNTAX,
                     "Malformed arguments for set check zones!");
      return false;
    }

    agent_state_.check_zones = cmd->args[0].b;
    PublishAgentState();
    state_->AckCmd(cmd->cmd_id);
    return true;
  }
  return false;
}

bool Executive::SetDataToDisk(ff_msgs::CommandStampedPtr const& cmd) {
  NODELET_INFO("Executive executing set data to disk command!");
  if (data_to_disk_) {
    ff_msgs::SetDataToDisk data_srv;
    std::string file_contents;

    // Decompress file into a string
    if (!sequencer::DecompressData(
                      reinterpret_cast<const char*>(data_to_disk_->file.data()),
                      data_to_disk_->file.size(),
                      data_to_disk_->type,
                      &file_contents)) {
      // Reset data to disk so that the same file isn't reloaded
      data_to_disk_.reset();
      state_->AckCmd(cmd->cmd_id,
                     ff_msgs::AckCompletedStatus::EXEC_FAILED,
                     "Unable to decompress data to disk file.");
      return false;
    }

    // Reset data to disk so that the same file isn't reloaded
    data_to_disk_.reset();

    // Convert string into a json object
    Json::Value file_obj;
    if (!jsonloader::LoadData(file_contents, &file_obj)) {
      state_->AckCmd(cmd->cmd_id,
                     ff_msgs::AckCompletedStatus::BAD_SYNTAX,
                     "Error parsing json.");
      return false;
    }

    // Check to make sure the name exists in the file
    if (!file_obj.isMember("name") || !file_obj["name"].isString()) {
      state_->AckCmd(cmd->cmd_id,
                     ff_msgs::AckCompletedStatus::BAD_SYNTAX,
                     "Name of data profile doesn't exist or isn't a string.");
      return false;
    }

    // Get name
    data_srv.request.state.name = file_obj["name"].asString();

    // Check to make sure topic settings exists
    if (!file_obj.isMember("topicSettings") ||
        !file_obj["topicSettings"].isArray()) {
      state_->AckCmd(cmd->cmd_id,
                    ff_msgs::AckCompletedStatus::BAD_SYNTAX,
                    "Topic settings doesn't exist in file or is not an array!");
      return false;
    }

    ff_msgs::SaveSettings save_settings;
    for (Json::Value const& data_obj : file_obj["topicSettings"]) {
      // Check to make sure topic name exists
      if (!data_obj.isMember("topicName") ||
          !data_obj["topicName"].isString()) {
        state_->AckCmd(cmd->cmd_id,
                       ff_msgs::AckCompletedStatus::BAD_SYNTAX,
                       "Topic name for entry doesn't exist or isn't a string.");
        return false;
      }
      save_settings.topic_name = data_obj["topicName"].asString();

      // Check to make sure downlink option exists
      if (!data_obj.isMember("downlinkOption") ||
          !data_obj["downlinkOption"].isString()) {
        state_->AckCmd(cmd->cmd_id,
                       ff_msgs::AckCompletedStatus::BAD_SYNTAX,
                       "Downlink option doesn't exist or isn't a string.");
        return false;
      }

      if (data_obj["downlinkOption"].asString() == "immediate") {
        save_settings.downlinkOption = ff_msgs::SaveSettings::IMMEDIATE;
      } else if (data_obj["downlinkOption"].asString() == "delayed") {
        save_settings.downlinkOption = ff_msgs::SaveSettings::DELAYED;
      } else {
        state_->AckCmd(cmd->cmd_id,
                       ff_msgs::AckCompletedStatus::BAD_SYNTAX,
                       "Downlink option must be either delayed or immediate.");
        return false;
      }

      // Check to make sure the frequency exists
      if (!data_obj.isMember("frequency") ||
          !data_obj["frequency"].isNumeric()) {
        state_->AckCmd(cmd->cmd_id,
                       ff_msgs::AckCompletedStatus::BAD_SYNTAX,
                       "Frequency for entry doesn't exist or isn't a float.");
        return false;
      }
      save_settings.frequency = data_obj["frequency"].asFloat();

      data_srv.request.state.topic_save_settings.push_back(save_settings);
    }

    // Check to make sure the service is valid and running
    if (!CheckServiceExists(set_data_client_,
                            "Set data to disk",
                            cmd->cmd_id)) {
      return false;
    }

    if (!set_data_client_.call(data_srv)) {
      state_->AckCmd(cmd->cmd_id,
                     ff_msgs::AckCompletedStatus::EXEC_FAILED,
                     "Set data to disk service returned false.");
      return false;
    }

    if (!data_srv.response.success) {
      state_->AckCmd(cmd->cmd_id,
                     ff_msgs::AckCompletedStatus::EXEC_FAILED,
                     data_srv.response.status);
      return false;
    }

    // Everything was successful
    state_->AckCmd(cmd->cmd_id);
    return true;
  }

  // Data to disk pointer is null
  state_->AckCmd(cmd->cmd_id,
                 ff_msgs::AckCompletedStatus::EXEC_FAILED,
                 "Data to disk file not found.");
  return false;
}

bool Executive::SetEnableAutoReturn(ff_msgs::CommandStampedPtr const& cmd) {
  NODELET_INFO("Executive executing set enable auto return command!");
  if (cmd->args.size() != 1 ||
      cmd->args[0].data_type != ff_msgs::CommandArg::DATA_TYPE_BOOL) {
    NODELET_ERROR("Malformed arguments for enable auto return command!");
    state_->AckCmd(cmd->cmd_id,
                   ff_msgs::AckCompletedStatus::BAD_SYNTAX,
                   "Malformed arguments for enable auto return command!");
    return false;
  }

  agent_state_.auto_return_enabled = cmd->args[0].b;
  PublishAgentState();
  state_->AckCmd(cmd->cmd_id);
  return true;
}

bool Executive::SetEnableImmediate(ff_msgs::CommandStampedPtr const& cmd) {
  NODELET_INFO("Executive executing set enable immediate command!");
  if (FailCommandIfMoving(cmd)) {
    if (cmd->args.size() != 1 ||
        cmd->args[0].data_type != ff_msgs::CommandArg::DATA_TYPE_BOOL) {
      NODELET_ERROR("Malformed arguments for enable immediate command!");
      state_->AckCmd(cmd->cmd_id,
                     ff_msgs::AckCompletedStatus::BAD_SYNTAX,
                     "Malformed arguments for enable immediate command!");
      return false;
    }

    agent_state_.immediate_enabled = cmd->args[0].b;
    PublishAgentState();
    state_->AckCmd(cmd->cmd_id);
    return true;
  }
  return false;
}

bool Executive::SetEnableReplan(ff_msgs::CommandStampedPtr const& cmd) {
  NODELET_INFO("Executive executing set enable replan command!");
  if (FailCommandIfMoving(cmd)) {
    if (cmd->args.size() != 1 ||
        cmd->args[0].data_type != ff_msgs::CommandArg::DATA_TYPE_BOOL) {
      NODELET_ERROR("Malformed arguments for enable replan command!");
      state_->AckCmd(cmd->cmd_id,
                     ff_msgs::AckCompletedStatus::BAD_SYNTAX,
                     "Malformed arguments for enable replan command!");
      return false;
    }

    agent_state_.replanning_enabled = cmd->args[0].b;
    PublishAgentState();
    state_->AckCmd(cmd->cmd_id);
    return true;
  }
  return false;
}

bool Executive::SetFlashlightBrightness(ff_msgs::CommandStampedPtr const& cmd) {
  NODELET_INFO("Executive executing set flashlight brightness command!");
  bool successful = true;
  uint8_t completed_status = ff_msgs::AckCompletedStatus::OK;
  std::string err_msg = "";

  // Check to make sure command is formatted as expected
  if (cmd->args.size() != 2 ||
      cmd->args[0].data_type != ff_msgs::CommandArg::DATA_TYPE_STRING ||
      cmd->args[1].data_type != ff_msgs::CommandArg::DATA_TYPE_FLOAT) {
    successful = false;
    err_msg = "Malformed arguments for set flashlight brightness command!";
    completed_status = ff_msgs::AckCompletedStatus::BAD_SYNTAX;
  } else if (cmd->args[0].s !=
             CommandConstants::PARAM_NAME_FLASHLIGHT_LOCATION_BACK &&
             cmd->args[0].s !=
             CommandConstants::PARAM_NAME_FLASHLIGHT_LOCATION_FRONT) {
    successful = false;
    err_msg = "Flashlight location not recognized. Must be Front or Back.";
    completed_status = ff_msgs::AckCompletedStatus::BAD_SYNTAX;
  } else if (cmd->args[1].f < 0 || cmd->args[1].f > 1) {
    successful = false;
    err_msg = "Flashlight brightness must be a value between 0 and 1.";
    completed_status = ff_msgs::AckCompletedStatus::BAD_SYNTAX;
  } else {
    ff_hw_msgs::SetFlashlight flashlight_srv;
    // Flashlight brightness needs to be a value between 0 and 200
    flashlight_srv.request.brightness = 200 * cmd->args[1].f;
    if (cmd->args[0].s ==
                        CommandConstants::PARAM_NAME_FLASHLIGHT_LOCATION_BACK) {
      if (!back_flashlight_client_.exists()) {
        successful = false;
        err_msg = "Back flashlight control service isn't running.";
        completed_status = ff_msgs::AckCompletedStatus::EXEC_FAILED;
      } else {
        if (!back_flashlight_client_.call(flashlight_srv)) {
          successful = false;
          err_msg = "Back flashlight service returned false.";
          completed_status = ff_msgs::AckCompletedStatus::EXEC_FAILED;
        }

        // Check to see if flashlight brightness was successfully set
        if (successful && !flashlight_srv.response.success) {
          successful = false;
          err_msg = flashlight_srv.response.status_message;
          completed_status = ff_msgs::AckCompletedStatus::EXEC_FAILED;
        }
      }
    } else {
      if (!front_flashlight_client_.exists()) {
        successful = false;
        err_msg = "Front flashlight control service isn't running.";
        completed_status = ff_msgs::AckCompletedStatus::EXEC_FAILED;
      } else {
        if (!front_flashlight_client_.call(flashlight_srv)) {
          successful = false;
          err_msg = "Front flashlight service returned false.";
          completed_status = ff_msgs::AckCompletedStatus::EXEC_FAILED;
        }

        // Check to see if flashlight brightness was successfully set
        if (successful && !flashlight_srv.response.success) {
          successful = false;
          err_msg = flashlight_srv.response.status_message;
          completed_status = ff_msgs::AckCompletedStatus::EXEC_FAILED;
        }
      }
    }
  }

  state_->AckCmd(cmd->cmd_id, completed_status, err_msg);
  return successful;
}

bool Executive::SetHolonomicMode(ff_msgs::CommandStampedPtr const& cmd) {
  NODELET_INFO("Executive executing set holonomic mode command!");
  if (FailCommandIfMoving(cmd)) {
    if (cmd->args.size() != 1 ||
        cmd->args[0].data_type != ff_msgs::CommandArg::DATA_TYPE_BOOL) {
      NODELET_ERROR("Malformed arguments for set holonomic mode command!");
      state_->AckCmd(cmd->cmd_id,
                     ff_msgs::AckCompletedStatus::BAD_SYNTAX,
                     "Malformed arguments for set holonomic mode command!");
      return false;
    }

    agent_state_.holonomic_enabled = cmd->args[0].b;
    PublishAgentState();
    state_->AckCmd(cmd->cmd_id);
    return true;
  }
  return false;
}

bool Executive::SetInertia(ff_msgs::CommandStampedPtr const& cmd) {
  NODELET_INFO("Executive executing set inertia command!");
  if (FailCommandIfMoving(cmd)) {
    if (cmd->args.size() != 4 ||
        cmd->args[0].data_type != ff_msgs::CommandArg::DATA_TYPE_STRING ||
        cmd->args[1].data_type != ff_msgs::CommandArg::DATA_TYPE_FLOAT ||
        cmd->args[2].data_type != ff_msgs::CommandArg::DATA_TYPE_VEC3d ||
        cmd->args[3].data_type != ff_msgs::CommandArg::DATA_TYPE_MAT33f) {
      state_->AckCmd(cmd->cmd_id,
                     ff_msgs::AckCompletedStatus::BAD_SYNTAX,
                     "Malformed arguments for set inertia command!");
      return false;
    }

    ff_msgs::SetInertia inertia_srv;
    // Inertia profile name
    inertia_srv.request.inertia.header.frame_id = cmd->args[0].s;
    // Mass
    inertia_srv.request.inertia.inertia.m = cmd->args[1].f;
    // Center of mass
    inertia_srv.request.inertia.inertia.com.x = cmd->args[2].vec3d[0];
    inertia_srv.request.inertia.inertia.com.y = cmd->args[2].vec3d[1];
    inertia_srv.request.inertia.inertia.com.z = cmd->args[2].vec3d[2];
    // Inertia Tensor
    //      | ixx ixy ixz |
    // I =  | ixy iyy iyz |
    //      | ixz iyz izz |
    inertia_srv.request.inertia.inertia.ixx = cmd->args[3].mat33f[0];
    inertia_srv.request.inertia.inertia.ixy = cmd->args[3].mat33f[1];
    inertia_srv.request.inertia.inertia.ixz = cmd->args[3].mat33f[2];
    inertia_srv.request.inertia.inertia.iyy = cmd->args[3].mat33f[4];
    inertia_srv.request.inertia.inertia.iyz = cmd->args[3].mat33f[5];
    inertia_srv.request.inertia.inertia.izz = cmd->args[3].mat33f[8];

    if (!CheckServiceExists(set_inertia_client_, "Set inertia", cmd->cmd_id)) {
      return false;
    }

    if (!set_inertia_client_.call(inertia_srv)) {
      state_->AckCmd(cmd->cmd_id,
                     ff_msgs::AckCompletedStatus::EXEC_FAILED,
                     "Set inertia service returned false!");
      return false;
    }

    if (!inertia_srv.response.success) {
      state_->AckCmd(cmd->cmd_id,
                     ff_msgs::AckCompletedStatus::EXEC_FAILED,
                    "Set inertia service returned unsuccessful.");
      return false;
    }

    // Inertia call was successful
    state_->AckCmd(cmd->cmd_id);
    return true;
  }
  return false;
}

bool Executive::SetOperatingLimits(ff_msgs::CommandStampedPtr const& cmd) {
  NODELET_INFO("Executive executing set operating limits command!");
  if (FailCommandIfMoving(cmd)) {
    if (cmd->args.size() != 7 ||
        cmd->args[0].data_type != ff_msgs::CommandArg::DATA_TYPE_STRING ||
        cmd->args[1].data_type != ff_msgs::CommandArg::DATA_TYPE_STRING ||
        cmd->args[2].data_type != ff_msgs::CommandArg::DATA_TYPE_FLOAT  ||
        cmd->args[3].data_type != ff_msgs::CommandArg::DATA_TYPE_FLOAT  ||
        cmd->args[4].data_type != ff_msgs::CommandArg::DATA_TYPE_FLOAT  ||
        cmd->args[5].data_type != ff_msgs::CommandArg::DATA_TYPE_FLOAT  ||
        cmd->args[6].data_type != ff_msgs::CommandArg::DATA_TYPE_FLOAT) {
      state_->AckCmd(cmd->cmd_id,
                     ff_msgs::AckCompletedStatus::BAD_SYNTAX,
                     "Malformed arguments for set operating limits command!");
      return false;
    }

    // Check to make sure the flight mode exists before setting everything
    ff_msgs::FlightMode mode;
    if (!ff_util::FlightUtil::GetFlightMode(mode, cmd->args[1].s)) {
      std::string err_msg = "Flight mode " + cmd->args[1].s +" doesn't exist!.";
      state_->AckCmd(cmd->cmd_id,
                     ff_msgs::AckCompletedStatus::BAD_SYNTAX,
                     err_msg);
      return false;
    }

    // string profile name
    agent_state_.profile_name = cmd->args[0].s;
    // string flight mode
    agent_state_.flight_mode = cmd->args[1].s;
    // target linear velocity
    agent_state_.target_linear_velocity = cmd->args[2].f;
    // target linear acceleration
    agent_state_.target_linear_accel = cmd->args[3].f;
    // target angular velocity
    agent_state_.target_angular_velocity = cmd->args[4].f;
    // target angular acceleration
    agent_state_.target_angular_accel = cmd->args[5].f;
    // collision distance
    agent_state_.collision_distance = cmd->args[6].f;

    PublishAgentState();

    state_->AckCmd(cmd->cmd_id);

    return true;
  }
  return false;
}

bool Executive::SetPlan(ff_msgs::CommandStampedPtr const& cmd) {
  NODELET_INFO("Executive executing set plan command!");
  std::string err_msg;
  if (plan_) {
    if (sequencer::LoadPlan(plan_, &sequencer_)) {
      if (sequencer_.plan_status().name.size() < 128) {
        // Set plan execution state to paused, apparently this was the way
        // spheres worked
        SetPlanExecState(ff_msgs::ExecState::PAUSED);
        // Publish plan stuff for ground
        PublishPlan();
        PublishPlanStatus(ff_msgs::AckStatus::QUEUED);
        // Clear plan so that the operator has to upload a new plan after this
        // plan is done running
        plan_.reset();
        state_->AckCmd(cmd->cmd_id);
        return true;
      } else {
        // If the plan name is greater than 127 characters, ack it as bad syntax
        // The plan status rapid message only supports plan names that are
        // no more than 128 characters where the last character is the null
        // character.
        err_msg = "Plan name is too long. Size needs to be less than 128 ";
        err_msg += "characters instead of ";
        err_msg += std::to_string(sequencer_.plan_status().name.size());
        err_msg += " characters.";
      }
    } else {
      err_msg = "Invalid syntax in uploaded plan!";
    }
    plan_.reset();
  } else {
    err_msg = "No plan found! Plan must have failed to upload.";
  }
  SetPlanExecState(ff_msgs::ExecState::IDLE);
  state_->AckCmd(cmd->cmd_id,
                 ff_msgs::AckCompletedStatus::EXEC_FAILED,
                 err_msg);
  return false;
}

bool Executive::SetPlanner(ff_msgs::CommandStampedPtr const& cmd) {
  NODELET_INFO("Executive executing set planner command!");
  // Don't set planner when moving
  if (FailCommandIfMoving(cmd)) {
    if (cmd->args.size() != 1 ||
        cmd->args[0].data_type != ff_msgs::CommandArg::DATA_TYPE_STRING) {
      NODELET_ERROR("Malformed arguments for set planner command!");
      state_->AckCmd(cmd->cmd_id,
                     ff_msgs::AckCompletedStatus::BAD_SYNTAX,
                     "Malformed arguments for set planner command!");
      return false;
    }

    // Check that the planner string is valid
    if (cmd->args[0].s != CommandConstants::PARAM_NAME_PLANNER_TYPE_TRAPEZOIDAL
        && cmd->args[0].s !=
                CommandConstants::PARAM_NAME_PLANNER_TYPE_QUADRATIC_PROGRAM) {
      NODELET_ERROR("Planner must be either Trapezoidal or QuadraticProgram");
      state_->AckCmd(cmd->cmd_id,
                     ff_msgs::AckCompletedStatus::BAD_SYNTAX,
                     "Planner must be either Trapezoidal or QuadraticProgram");
      return false;
    }

    agent_state_.planner = cmd->args[0].s;
    PublishAgentState();
    state_->AckCmd(cmd->cmd_id);
    return true;
  }
  return false;
}

bool Executive::SetTelemetryRate(ff_msgs::CommandStampedPtr const& cmd) {
  NODELET_INFO("Executive executing set telemetry rate command!");
  if (cmd->args.size() != 2 ||
      cmd->args[0].data_type != ff_msgs::CommandArg::DATA_TYPE_STRING ||
      cmd->args[1].data_type != ff_msgs::CommandArg::DATA_TYPE_FLOAT) {
    state_->AckCmd(cmd->cmd_id,
                  ff_msgs::AckCompletedStatus::BAD_SYNTAX,
                  "Malformed arguments for set telemetry rate!");
    return false;
  }

  ff_msgs::SetRate set_rate_srv;
  set_rate_srv.request.rate = cmd->args[1].f;
  if (cmd->args[0].s ==
                      CommandConstants::PARAM_NAME_TELEMETRY_TYPE_COMM_STATUS) {
    set_rate_srv.request.which = ff_msgs::SetRate::Request::COMM_STATUS;
  } else if (cmd->args[0].s ==
                        CommandConstants::PARAM_NAME_TELEMETRY_TYPE_CPU_STATE) {
    set_rate_srv.request.which = ff_msgs::SetRate::Request::CPU_STATE;
  } else if (cmd->args[0].s ==
                      CommandConstants::PARAM_NAME_TELEMETRY_TYPE_DISK_STATE) {
    set_rate_srv.request.which = ff_msgs::SetRate::Request::DISK_STATE;
  } else if (cmd->args[0].s ==
                        CommandConstants::PARAM_NAME_TELEMETRY_TYPE_EKF_STATE) {
    set_rate_srv.request.which = ff_msgs::SetRate::Request::EKF_STATE;
  } else if (cmd->args[0].s ==
                        CommandConstants::PARAM_NAME_TELEMETRY_TYPE_GNC_STATE) {
    set_rate_srv.request.which = ff_msgs::SetRate::Request::GNC_STATE;
  } else if (cmd->args[0].s ==
                    CommandConstants::PARAM_NAME_TELEMETRY_TYPE_PMC_CMD_STATE) {
    set_rate_srv.request.which = ff_msgs::SetRate::Request::PMC_CMD_STATE;
  } else if (cmd->args[0].s ==
                        CommandConstants::PARAM_NAME_TELEMETRY_TYPE_POSITION) {
    set_rate_srv.request.which = ff_msgs::SetRate::Request::POSITION;
  } else if (cmd->args[0].s ==
              CommandConstants::PARAM_NAME_TELEMETRY_TYPE_SPARSE_MAPPING_POSE) {
    set_rate_srv.request.which = ff_msgs::SetRate::Request::SPARSE_MAPPING_POSE;
  } else {
    state_->AckCmd(cmd->cmd_id,
                  ff_msgs::AckCompletedStatus::BAD_SYNTAX,
                  "Unknown name in set telemetry rate command!");
    return false;
  }

  if (!CheckServiceExists(set_rate_client_, "Set telem rate", cmd->cmd_id)) {
    return false;
  }

  if (!set_rate_client_.call(set_rate_srv)) {
    state_->AckCmd(cmd->cmd_id,
                   ff_msgs::AckCompletedStatus::EXEC_FAILED,
                   "Set rate service returned false.");
    return false;
  }

  // Check to see if the rate was set successfully
  if (!set_rate_srv.response.success) {
    state_->AckCmd(cmd->cmd_id,
                   ff_msgs::AckCompletedStatus::EXEC_FAILED,
                   set_rate_srv.response.status);
    return false;
  }

  state_->AckCmd(cmd->cmd_id);
  return true;
}

bool Executive::SetZones(ff_msgs::CommandStampedPtr const& cmd) {
  NODELET_INFO("Executive executing set zones command!");
  if (FailCommandIfMoving(cmd)) {
    if (zones_) {
      ff_msgs::SetZones zones_srv;
      std::string file_contents;

      // Decompress file into a string
      if (!sequencer::DecompressData(
                          reinterpret_cast<const char*>(zones_->file.data()),
                          zones_->file.size(), zones_->type, &file_contents)) {
        // Reset zones so that the same file isn't reloaded
        zones_.reset();
        state_->AckCmd(cmd->cmd_id,
                       ff_msgs::AckCompletedStatus::EXEC_FAILED,
                       "Unable to decompress zones file.");
        return false;
      }

      // Reset zones so that the same file isn't reloaded
      zones_.reset();

      // Convert string into a json object
      Json::Value file_obj;
      if (!jsonloader::LoadData(file_contents, &file_obj)) {
        state_->AckCmd(cmd->cmd_id,
                       ff_msgs::AckCompletedStatus::BAD_SYNTAX,
                       "Error parsing json.");
        return false;
      }

      // Check to make sure timestamp exists in the file
      if (!file_obj.isMember("timestamp") ||
          !file_obj["timestamp"].isString()) {
        state_->AckCmd(cmd->cmd_id,
                       ff_msgs::AckCompletedStatus::BAD_SYNTAX,
                       "File timestamp doesn't exist or is not a string.");
        return false;
      }

      // Get timestamp in milliseconds and convert it to a number
      std::string timestamp = file_obj["timestamp"].asString();
      zones_srv.request.timestamp = MsToSec(timestamp);

      // Check to make sure zones array exists
      if (!file_obj.isMember("zones") || !file_obj["zones"].isArray()) {
        state_->AckCmd(cmd->cmd_id,
                       ff_msgs::AckCompletedStatus::BAD_SYNTAX,
                       "Parser error: zones don't exist or are not an array!");
        return false;
      }

      std::string err_msg;
      ff_msgs::Zone zone;
      int i = 0;
      for (Json::Value const& zone_obj : file_obj["zones"]) {
        // Check to make sure zone name exists
        if (!zone_obj.isMember("name") || !zone_obj["name"].isString()) {
          state_->AckCmd(cmd->cmd_id,
                         ff_msgs::AckCompletedStatus::BAD_SYNTAX,
                         "Name in zone doesn't exist or is not a string.");
          return false;
        }
        zone.name = zone_obj["name"].asString();

        // Check to make sure safe exists for zone
        if (!zone_obj.isMember("safe") || !zone_obj["safe"].isBool()) {
          state_->AckCmd(cmd->cmd_id,
                         ff_msgs::AckCompletedStatus::BAD_SYNTAX,
                         "Safe flag in zone doesn't exist or is not a boolean");
          return false;
        }

        if (zone_obj["safe"].asBool()) {
          zone.type = ff_msgs::Zone::KEEPIN;
        } else {
          zone.type = ff_msgs::Zone::KEEPOUT;
        }

        // Check to make sure the sequence exists for the zone
        if (!zone_obj.isMember("sequence") || !zone_obj["sequence"].isArray()) {
          state_->AckCmd(cmd->cmd_id,
                         ff_msgs::AckCompletedStatus::BAD_SYNTAX,
                         "Sequence in zone doesn't exist or isn't an array.");
          return false;
        }

        i = 0;
        for (Json::Value const& box_array : zone_obj["sequence"]) {
          zone.index = i;
          if (!box_array.isArray() || box_array.size() != 6) {
            state_->AckCmd(cmd->cmd_id,
                           ff_msgs::AckCompletedStatus::BAD_SYNTAX,
                           "Box isn't an array or doesn't have 6 points.");
            return false;
          }

          if (!box_array[0].isNumeric() || !box_array[1].isNumeric() ||
              !box_array[2].isNumeric() || !box_array[3].isNumeric() ||
              !box_array[4].isNumeric() || !box_array[5].isNumeric()) {
            state_->AckCmd(cmd->cmd_id,
                           ff_msgs::AckCompletedStatus::BAD_SYNTAX,
                           "One of the box points in zone is not numeric!");
            return false;
          }

          // First 3 elements are the x, y, z of one corner and the last three
          // are the x, y, z of the other corner
          zone.min.x = box_array[0].asFloat();
          zone.min.y = box_array[1].asFloat();
          zone.min.z = box_array[2].asFloat();
          zone.max.x = box_array[3].asFloat();
          zone.max.y = box_array[4].asFloat();
          zone.max.z = box_array[5].asFloat();

          zones_srv.request.zones.push_back(zone);
          i++;
        }
      }

      // Check to make sure the service is valid and running
      if (!zones_client_.exists()) {
        state_->AckCmd(cmd->cmd_id,
                ff_msgs::AckCompletedStatus::EXEC_FAILED,
                "Set zones service isn't running! Choreographer may have died");
        return false;
      }

      if (!zones_client_.call(zones_srv)) {
        state_->AckCmd(cmd->cmd_id,
                       ff_msgs::AckCompletedStatus::EXEC_FAILED,
                       "Set zones service returned false.");
        return false;
      }

      if (!zones_srv.response.success) {
        state_->AckCmd(cmd->cmd_id,
                       ff_msgs::AckCompletedStatus::EXEC_FAILED,
                       "Set zones was not successful.");
        return false;
      }

      state_->AckCmd(cmd->cmd_id);
      return true;
    }
    state_->AckCmd(cmd->cmd_id,
                   ff_msgs::AckCompletedStatus::EXEC_FAILED,
                   "No zones file found.");
    return false;
  }
  return false;
}

bool Executive::SkipPlanStep(ff_msgs::CommandStampedPtr const& cmd) {
  NODELET_INFO("Executive executing skip plan step command!");
  // Make sure plan execution state is paused
  if (agent_state_.plan_execution_state.state != ff_msgs::ExecState::PAUSED) {
    state_->AckCmd(cmd->cmd_id,
                   ff_msgs::AckCompletedStatus::EXEC_FAILED,
                   "Got command to skip a plan step but plan isn't paused.");
    return false;
  }

  ff_msgs::AckCompletedStatus ack;
  ack.status = ff_msgs::AckCompletedStatus::CANCELED;
  // Check to see if we are skipping the last step in the plan
  if (sequencer_.Feedback(ack)) {
    PublishPlanStatus(ff_msgs::AckStatus::QUEUED);
  } else {
    PublishPlanStatus(ff_msgs::AckStatus::COMPLETED);
    SetPlanExecState(ff_msgs::ExecState::IDLE);
  }
  state_->AckCmd(cmd->cmd_id);

  return true;
}

bool Executive::StartGuestScience(ff_msgs::CommandStampedPtr const& cmd) {
  NODELET_INFO("Executive executing start guest science!");
  // Check command arguments are correct before sending to the guest science
  // manager
  if (cmd->args.size() != 1 ||
      cmd->args[0].data_type != ff_msgs::CommandArg::DATA_TYPE_STRING) {
    state_->AckCmd(cmd->cmd_id,
                   ff_msgs::AckCompletedStatus::BAD_SYNTAX,
                   "Malformed arguments for start guest science command.");
    return false;
  }

  if (guest_science_config_ == NULL) {
    state_->AckCmd(cmd->cmd_id,
                   ff_msgs::AckCompletedStatus::EXEC_FAILED,
                   "Executive never got GS config. GS manager may have died.");
    return false;
  }

  if (gs_start_stop_cmd_id_ != "") {
    std::string msg = "Already executing a start or stop guest science command";
    msg += ". Please wait for it to finish before issuing another start guest ";
    msg += "science command.";
    state_->AckCmd(cmd->cmd_id, ff_msgs::AckCompletedStatus::EXEC_FAILED, msg);
    return false;
  }

  // Check to see if the operator is trying to start a primary apk
  for (unsigned int i = 0; i < guest_science_config_->apks.size(); i++) {
    if (cmd->args[0].s == guest_science_config_->apks[i].apk_name) {
      if (guest_science_config_->apks[i].primary) {
        // We cannot start a primary apk if another primary apk is running or
        // if we are executing a plan or teleop command. However we can start
        // a primary apk if it is a plan command
        if (primary_apk_running_ != "None") {
          state_->AckCmd(cmd->cmd_id,
                         ff_msgs::AckCompletedStatus::EXEC_FAILED,
                         "Can't start primary apk when one is already running");
          return false;
        } else if ((state_->id() == ff_msgs::OpState::PLAN_EXECUTION &&
                    cmd->cmd_id != "plan" && cmd->cmd_src != "plan") ||
                    state_->id() == ff_msgs::OpState::TELEOPERATION) {
          state_->AckCmd(cmd->cmd_id,
                         ff_msgs::AckCompletedStatus::EXEC_FAILED,
                         "Must be in the ready state to start a primary apk");
          return false;
        }
        break;
      }
    }
  }

  // Don't worry if an apk is not in the config message, the guest science
  // manager will take care of this
  gs_cmd_pub_.publish(cmd);
  gs_start_stop_command_timer_.setPeriod(ros::Duration(gs_command_timeout_));
  gs_start_stop_command_timer_.start();
  gs_start_stop_cmd_id_ = cmd->cmd_id;
  return true;
}

bool Executive::StartRecording(ff_msgs::CommandStampedPtr const& cmd) {
  NODELET_INFO("Executive executing start recordiing command.");
  bool successful = true;
  std::string err_msg;
  uint8_t completed_status = ff_msgs::AckCompletedStatus::OK;
  if (cmd->args.size() != 1 ||
      cmd->args[0].data_type != ff_msgs::CommandArg::DATA_TYPE_STRING) {
    successful = false;
    err_msg = "Malformed arguments for start recordinng command.";
    completed_status = ff_msgs::AckCompletedStatus::BAD_SYNTAX;
  } else {
    ff_msgs::EnableRecording enable_rec_srv;
    enable_rec_srv.request.enable = true;
    enable_rec_srv.request.bag_description = cmd->args[0].s;

    // Check to make sure the enable recording service exists
    if (!enable_recording_client_.exists()) {
      successful = false;
      err_msg = "Enable recording service not running! Node may have died!";
      completed_status = ff_msgs::AckCompletedStatus::EXEC_FAILED;
    } else {
      // Call enable service and make sure it worked
      if (!enable_recording_client_.call(enable_rec_srv)) {
        successful = false;
        err_msg = "Enable recording service failed!";
        completed_status = ff_msgs::AckCompletedStatus::EXEC_FAILED;
      } else if (!enable_rec_srv.response.success) {
        successful = false;
        err_msg = enable_rec_srv.response.status;
        completed_status = ff_msgs::AckCompletedStatus::EXEC_FAILED;
      }
    }
  }
  state_->AckCmd(cmd->cmd_id, completed_status, err_msg);
  return successful;
}

// Stop all motion is a tricky command since we may have multiple actions
// running at one time. We also use stop to transition from idle to stopped
// so we will wanted to start a stop pretty much all the time. The only time
// that we don't send a stop is when we are already trying to stop, trying to
// idle, docked, perched, docking and deactiviting the pmcs, or undocking and
// haven't activated the pmcs yet.
// This function is also as pause for a plan so if the plan flag is set, we
// need to check if we are downloading data and if so, stop it.
bool Executive::StopAllMotion(ff_msgs::CommandStampedPtr const& cmd) {
  NODELET_INFO("Executive executing stop all motion command!");
  // We pretty much always start stop action even if stopped. See cases below
  // for situations we don't want to stop in
  bool successful = true, start_stop = true;
  std::string err_msg;

  // The first thing we need to check is if the stop was a fault response and if
  // it is, we need to check if mobility is idle. If mobility is idle, we don't
  // want to spin up the pmcs by excuting a stop
  if (cmd->cmd_src == "sys_monitor") {
    if (agent_state_.mobility_state.state == ff_msgs::MobilityState::DRIFTING) {
      // Ack command as failed and don't stop
      state_->AckCmd(cmd->cmd_id,
                     ff_msgs::AckCompletedStatus::EXEC_FAILED,
                     "PMCs are idle so don't want spin them up due to a fault");
      return false;
    }
  }

  // If an action is executing, we want to cancel it. We will not wait for a
  // result as not waiting simplifies the code so start a stop after canceling
  // the running actions.

  // If we are perched or docked, we will be idle and don't want to
  // spin up the motors to try to stop so we need to fail the stop command in
  // this case
  if (agent_state_.mobility_state.state == ff_msgs::MobilityState::DOCKING &&
      agent_state_.mobility_state.sub_state == 0) {
    err_msg = "Astrobee cannot stop while docked.";
    start_stop = false;
    successful = false;
    // Will check if we started the undock action but haven't received any
    // feedback in main for loop
  } else if (agent_state_.mobility_state.state ==
                                            ff_msgs::MobilityState::PERCHING &&
             agent_state_.mobility_state.sub_state == 0) {
    err_msg = "Astrobee cannot stop while perched.";
    start_stop = false;
    successful = false;
    // Will check if we started the unperch action but haven't received any
    // feedback in main for loop. Will also check if we are executing arm action
    // in main loop
  }

  // Stop all motion stops both mobility and the arm so we need to check if
  // both are in use
  unsigned int i = 0;
  for (i = 0; i < running_actions_.size(); i++) {
    if (running_actions_[i] == ARM) {
      // Arm node doesn't have a stop, cancelling the current goal will stop the
      // arm
      CancelAction(ARM, "stop");
      i--;
      // Set successful to true since it may have been set to false in perch
      // check
      successful = true;
    } else if (running_actions_[i] == DOCK) {
      // Don't stop if we are deactivating the PMCs or already docked but
      // switching localiization
      if (agent_state_.mobility_state.sub_state <=
                        ff_msgs::DockState::DOCKING_WAITING_FOR_SPIN_DOWN) {
        err_msg = "Already deactivating pmcs or docked. Cannot stop.";
        start_stop = false;
        successful = false;
      } else {
        CancelAction(DOCK, "stop");
        i--;
      }
    } else if (running_actions_[i] == EXECUTE) {
      CancelAction(EXECUTE, "stop");
      i--;
    } else if (running_actions_[i] == IDLE) {
      err_msg = "Cannot stop while trying to idle.";
      successful = false;
      start_stop = false;
    } else if (running_actions_[i] == MOVE) {
      CancelAction(MOVE, "stop");
      i--;
    } else if (running_actions_[i] == PERCH) {
      // Don't stop if we are deactivating the PMCs or already perched but
      // switching localization
      if (agent_state_.mobility_state.sub_state <=
                        ff_msgs::PerchState::PERCHING_WAITING_FOR_SPIN_DOWN) {
        err_msg = "Already deactivating the pmcs or perched. Cannot stop.";
        start_stop = false;
        successful = false;
      } else {
        CancelAction(PERCH, "stop");
        i--;
      }
    } else if (running_actions_[i] == STOP) {
      err_msg = "Already stopping.";
      successful = false;
      start_stop = false;
    } else if (running_actions_[i] == UNDOCK) {
      CancelAction(UNDOCK, "stop");
      i--;
      // Figure out where we are in the undock process and only send a stop if
      // we are in or have completed the egressing state
      if (agent_state_.mobility_state.sub_state >
                        ff_msgs::DockState::UNDOCKING_MOVING_TO_APPROACH_POSE) {
        start_stop = false;
        // Set successful to true since it may have been set to false in the
        // if docked statement
        successful = true;
        // Set mobility state to docked
        agent_state_.mobility_state.sub_state = 0;
      } else {  // Off dock so we need to send a stop
        // Set successful and start stop to true since it may have been set to
        // false in the if docked checked
        successful = true;
        start_stop = true;
      }
    } else if (running_actions_[i] == UNPERCH) {
      CancelAction(UNPERCH, "stop");
      i--;
      // Figure out where we are in the unperching process and only send a stop
      // if we might not be perched any more.
      if (agent_state_.mobility_state.sub_state >
                              ff_msgs::PerchState::UNPERCHING_OPENING_GRIPPER) {
        start_stop = false;
        // Set successful to true since it may have been set to false in the if
        // perched statement
        successful = true;
        // Set mobility state to perched
        agent_state_.mobility_state.sub_state = 0;
      } else {  // Off handle rail so we need to send a stop
        // Set successful and start stop to true since it may have been set to
        // false in the if perched checked
        successful = true;
        start_stop = true;
      }
    }
  }

  if (cmd->cmd_src == "plan") {
    // TODO(Katie) Check to see if we are downloading data and cancel the
    // action. Only check this for the plan because a pause and stop
    // command are the same and if a operator has started the download in
    // the teleop tab then they can find the stop download button in the
    // teleop tab
  }

  // Ack before start action since start action will ack for us if it fails
  if (!successful) {
    NODELET_ERROR("%s", err_msg.c_str());
    state_->AckCmd(cmd->cmd_id,
                   ff_msgs::AckCompletedStatus::EXEC_FAILED,
                   err_msg);
  } else if (successful && !start_stop) {
    // Ack successful since we cancelled an action that hadn't moved the robot
     state_->AckCmd(cmd->cmd_id);
  }

  if (start_stop) {
    if (FillMotionGoal(STOP)) {
      successful = StartAction(STOP, cmd->cmd_id);
    }
  }

  return successful;
}

bool Executive::StopArm(ff_msgs::CommandStampedPtr const& cmd) {
  NODELET_INFO("Executive executing stop arm command!");
  // Check for an arm action already being executed. If so, cancel it.
  if (IsActionRunning(ARM)) {
    CancelAction(ARM, "stop arm");
  }

  if (!FillArmGoal(cmd)) {
    return false;
  }

  if (!StartAction(ARM, cmd->cmd_id)) {
    return false;
  }

  return true;
}

bool Executive::StopGuestScience(ff_msgs::CommandStampedPtr const& cmd) {
  NODELET_INFO("Executive executing stop guest science command!");
  // Check command arguments are correct before sending to the guest science
  // manager
  if (cmd->args.size() != 1 ||
      cmd->args[0].data_type != ff_msgs::CommandArg::DATA_TYPE_STRING) {
    state_->AckCmd(cmd->cmd_id,
                   ff_msgs::AckCompletedStatus::BAD_SYNTAX,
                   "Malformed arguments for stop guest science command.");
    return false;
  }

  if (gs_start_stop_cmd_id_ != "") {
    std::string msg = "Already executing a start or stop guest science command";
    msg += ". Please wait for it to finish before issuing another start guest ";
    msg += "science command.";
    state_->AckCmd(cmd->cmd_id, ff_msgs::AckCompletedStatus::EXEC_FAILED, msg);
    return false;
  }

  gs_cmd_pub_.publish(cmd);
  gs_start_stop_command_timer_.setPeriod(ros::Duration(gs_command_timeout_));
  gs_start_stop_command_timer_.start();
  gs_start_stop_cmd_id_ = cmd->cmd_id;
  return true;
}

bool Executive::StopRecording(ff_msgs::CommandStampedPtr const& cmd) {
  NODELET_INFO("Executive executing stop recording command!");
  bool successful = true;
  std::string err_msg;
  uint8_t completed_status = ff_msgs::AckCompletedStatus::OK;

  ff_msgs::EnableRecording enable_rec_srv;
  enable_rec_srv.request.enable = false;

  // Check to make sure the enable recording service exists
  if (!enable_recording_client_.exists()) {
    successful = false;
    err_msg = "Enable recording service not running! Node may have died!";
    completed_status = ff_msgs::AckCompletedStatus::EXEC_FAILED;
  } else {
    // Call enable service and make sure it worked
    if (!enable_recording_client_.call(enable_rec_srv)) {
      successful = false;
      err_msg = "Enable recording service failed!";
      completed_status = ff_msgs::AckCompletedStatus::EXEC_FAILED;
    } else if (!enable_rec_srv.response.success) {
      successful = false;
      err_msg = enable_rec_srv.response.status;
      completed_status = ff_msgs::AckCompletedStatus::EXEC_FAILED;
    }
  }

  state_->AckCmd(cmd->cmd_id, completed_status, err_msg);
  return successful;
}

bool Executive::StowArm(ff_msgs::CommandStampedPtr const& cmd) {
  NODELET_INFO("Executive executing stow arm command!");
  // Check if Astrobee is perched. Arm control will check the rest.
  if (agent_state_.mobility_state.state == ff_msgs::MobilityState::PERCHING) {
    state_->AckCmd(cmd->cmd_id,
                   ff_msgs::AckCompletedStatus::EXEC_FAILED,
                   "Can't stow arm while perched or (un)perching!");
    return false;
  }

  return ArmControl(cmd);
}

bool Executive::SwitchLocalization(ff_msgs::CommandStampedPtr const& cmd) {
  NODELET_DEBUG("Executive executing switch localization command!");
  if (FailCommandIfMoving(cmd)) {
    if (cmd->args.size() != 1 ||
        cmd->args[0].data_type != ff_msgs::CommandArg::DATA_TYPE_STRING) {
      state_->AckCmd(cmd->cmd_id,
                     ff_msgs::AckCompletedStatus::BAD_SYNTAX,
                     "Malformed arguments for switch localization!");
      return false;
    }

    localization_goal_.command =
                            ff_msgs::LocalizationGoal::COMMAND_SWITCH_PIPELINE;
    if (cmd->args[0].s == CommandConstants::PARAM_NAME_LOCALIZATION_MODE_NONE) {
      localization_goal_.pipeline = ff_msgs::LocalizationGoal::PIPELINE_NONE;
    } else if (cmd->args[0].s ==
              CommandConstants::PARAM_NAME_LOCALIZATION_MODE_MAPPED_LANDMARKS) {
      localization_goal_.pipeline =
                              ff_msgs::LocalizationGoal::PIPELINE_MAP_LANDMARKS;
    } else if (cmd->args[0].s ==
                        CommandConstants::PARAM_NAME_LOCALIZATION_MODE_ARTAGS) {
      localization_goal_.pipeline = ff_msgs::LocalizationGoal::PIPELINE_AR_TAGS;
    } else if (cmd->args[0].s ==
                      CommandConstants::PARAM_NAME_LOCALIZATION_MODE_HANDRAIL) {
      localization_goal_.pipeline =
                                  ff_msgs::LocalizationGoal::PIPELINE_HANDRAIL;
    } else if (cmd->args[0].s ==
                        CommandConstants::PARAM_NAME_LOCALIZATION_MODE_PERCH) {
      localization_goal_.pipeline = ff_msgs::LocalizationGoal::PIPELINE_PERCH;
    } else if (cmd->args[0].s ==
                        CommandConstants::PARAM_NAME_LOCALIZATION_MODE_TRUTH) {
      localization_goal_.pipeline = ff_msgs::LocalizationGoal::PIPELINE_TRUTH;
    }
    return StartAction(LOCALIZATION, cmd->cmd_id);
  }
  return false;
}

bool Executive::Undock(ff_msgs::CommandStampedPtr const& cmd) {
  NODELET_INFO("Executive executing undock command!");
  bool docked = false;
  std::string err_msg = "";

  // Make sure robot is docked before attempting to undock. Only accept undock
  // in the ready op state so only need to check perched, stopped, or drifting
  if (agent_state_.mobility_state.state == ff_msgs::MobilityState::DRIFTING) {
    err_msg = "Can't undock when not docked. Astrobee is currently drifting.";
  } else if (agent_state_.mobility_state.state ==
                                            ff_msgs::MobilityState::PERCHING) {
    err_msg = "Can't undock when not docked. Astrobee is currently perched.";
  } else if (agent_state_.mobility_state.state ==
                                            ff_msgs::MobilityState::STOPPING) {
    err_msg = "Can't undock when not docked. Astrobee is currently stopped.";
  } else {
    docked = true;
    if (!FillDockGoal(cmd, false)) {
      return false;
    }

    if (!StartAction(UNDOCK, cmd->cmd_id)) {
      return false;
    }
  }

  // Fill dock goal and start action publishes failed command acks so we only
  // need to fail an ack if we aren't docked and thus cannot undock
  if (!docked) {
    state_->AckCmd(cmd->cmd_id,
                   ff_msgs::AckCompletedStatus::EXEC_FAILED,
                   err_msg);
  }
  return docked;
}

bool Executive::UnloadNodelet(ff_msgs::CommandStampedPtr const& cmd) {
  NODELET_INFO("Executive executing unload nodelet command!");
  return LoadUnloadNodelet(cmd);
}

bool Executive::Unperch(ff_msgs::CommandStampedPtr const& cmd) {
  NODELET_INFO("Executive executing unperch command!");
  bool perched = false;
  std::string err_msg = "";

  // Make sure robot is perched before attempting to unperch. Only accept
  // unperch in the ready op state so only need to check docked, stopped, or
  // drifting
  if (agent_state_.mobility_state.state == ff_msgs::MobilityState::DOCKING) {
    err_msg = "Can't unperch when not perched. Astrobee is currently docked.";
  } else if (agent_state_.mobility_state.state ==
                                            ff_msgs::MobilityState::DRIFTING) {
    err_msg = "Can't unperch when not perched. Astrobeep is currently drifting";
  } else if (agent_state_.mobility_state.state ==
                                            ff_msgs::MobilityState::STOPPING) {
    err_msg = "Can't unperch when not perched. Astrobee is currently stopped.";
  } else {
    perched = true;
    perch_goal_.command = ff_msgs::PerchGoal::UNPERCH;

    if (!StartAction(UNPERCH, cmd->cmd_id)) {
      return false;
    }
  }

  // Start action publishes failed command acks so we only need to fail an ack
  // if we aren't perched and thus cannot unperch
  if (!perched) {
    state_->AckCmd(cmd->cmd_id,
                   ff_msgs::AckCompletedStatus::EXEC_FAILED,
                   err_msg);
  }
  return perched;
}

bool Executive::Unterminate(ff_msgs::CommandStampedPtr const& cmd) {
  ff_hw_msgs::ClearTerminate clear_srv;

  // Clear eps terminate flag
  if (!CheckServiceExists(eps_terminate_client_,
                          "EPS terminate",
                          cmd->cmd_id)) {
    return false;
  }

  if (eps_terminate_client_.call(clear_srv)) {
    if (!clear_srv.response.success) {
      state_->AckCmd(cmd->cmd_id,
                     ff_msgs::AckCompletedStatus::EXEC_FAILED,
                     clear_srv.response.status_message);
      return false;
    }
  } else {
    state_->AckCmd(cmd->cmd_id,
                   ff_msgs::AckCompletedStatus::EXEC_FAILED,
                   "Eps clear terminate service returned false.");
    return false;
  }

  state_->AckCmd(cmd->cmd_id);
  return true;
}

bool Executive::Wait(ff_msgs::CommandStampedPtr const& cmd) {
  NODELET_INFO("Executive executing wait command! Duration %f", cmd->args[0].f);
  if (cmd->args[0].data_type != ff_msgs::CommandArg::DATA_TYPE_FLOAT ||
      cmd->args[0].f < 0) {
    state_->AckCmd(cmd->cmd_id,
                   ff_msgs::AckCompletedStatus::BAD_SYNTAX,
                   "Malformed arguments for wait command!");
    return false;
  }

  StartWaitTimer(cmd->args[0].f);
  return true;
}

/************************ Protected *******************************************/
void Executive::Initialize(ros::NodeHandle *nh) {
  std::string err_msg;
  // Set executive in op state repo so the op_states can call this executive
  OpStateRepo::Instance()->SetExec(this);

  nh_ = *nh;

  // Read in all the action timeouts. They are in config files so that they can
  // be changed on the fly.
  config_params_.AddFile("management/executive.config");
  config_params_.AddFile("management/sys_monitor_fault_info.config");
  if (!ReadParams()) {
    return;
  }

  // Set up a timer to check and reload timeouts if they are changed.
  reload_params_timer_ = nh_.createTimer(ros::Duration(1),
      [this](ros::TimerEvent e) {
          config_params_.CheckFilesUpdated(std::bind(&Executive::ReadParams,
                                                                      this));},
      false, true);

  // initialize actions
  arm_ac_.SetActiveTimeout(action_active_timeout_);
  arm_ac_.SetResponseTimeout(arm_feedback_timeout_);
  arm_ac_.SetResultCallback(std::bind(&Executive::ArmResultCallback,
                            this,
                            std::placeholders::_1,
                            std::placeholders::_2));
  arm_ac_.Create(nh, ACTION_BEHAVIORS_ARM);

  dock_ac_.SetActiveTimeout(action_active_timeout_);
  dock_ac_.SetDeadlineTimeout(dock_result_timeout_);
  dock_ac_.SetResultCallback(std::bind(&Executive::DockResultCallback,
                             this,
                             std::placeholders::_1,
                             std::placeholders::_2));
  dock_ac_.Create(nh, ACTION_BEHAVIORS_DOCK);

  localization_ac_.SetActiveTimeout(action_active_timeout_);
  localization_ac_.SetDeadlineTimeout(localization_result_timeout_);
  localization_ac_.SetResultCallback(
                              std::bind(&Executive::LocalizationResultCallback,
                              this,
                              std::placeholders::_1,
                              std::placeholders::_2));
  localization_ac_.Create(nh, ACTION_LOCALIZATION_MANAGER_LOCALIZATION);

  motion_ac_.SetActiveTimeout(action_active_timeout_);
  motion_ac_.SetResponseTimeout(motion_feedback_timeout_);
  motion_ac_.SetFeedbackCallback(std::bind(&Executive::MotionFeedbackCallback,
                                 this,
                                 std::placeholders::_1));
  motion_ac_.SetResultCallback(std::bind(&Executive::MotionResultCallback,
                               this,
                               std::placeholders::_1,
                               std::placeholders::_2));
  motion_ac_.Create(nh, ACTION_MOBILITY_MOTION);

  perch_ac_.SetActiveTimeout(action_active_timeout_);
  perch_ac_.SetDeadlineTimeout(perch_result_timeout_);
  perch_ac_.SetResultCallback(std::bind(&Executive::PerchResultCallback,
                              this,
                              std::placeholders::_1,
                              std::placeholders::_2));
  perch_ac_.Create(nh, ACTION_BEHAVIORS_PERCH);

  // initialize subs
  camera_state_sub_ = nh_.subscribe(TOPIC_MANAGEMENT_CAMERA_STATE,
                                    sub_queue_size_,
                                    &Executive::CameraStatesCallback,
                                    this);

  cmd_sub_ = nh_.subscribe(TOPIC_COMMAND,
                           sub_queue_size_,
                           &Executive::CmdCallback,
                           this);

  data_sub_ = nh_.subscribe(TOPIC_COMMUNICATIONS_DDS_DATA,
                            sub_queue_size_,
                            &Executive::DataToDiskCallback,
                            this);

  dock_state_sub_ = nh_.subscribe(TOPIC_BEHAVIORS_DOCKING_STATE,
                                  sub_queue_size_,
                                  &Executive::DockStateCallback,
                                  this);

  fault_state_sub_ = nh_.subscribe(TOPIC_MANAGEMENT_SYS_MONITOR_STATE,
                                   sub_queue_size_,
                                   &Executive::FaultStateCallback,
                                   this);

  gs_ack_sub_ = nh_.subscribe(TOPIC_GUEST_SCIENCE_MANAGER_ACK,
                              sub_queue_size_,
                              &Executive::GuestScienceAckCallback,
                              this);

  gs_config_sub_ = nh_.subscribe(TOPIC_GUEST_SCIENCE_MANAGER_CONFIG,
                                 sub_queue_size_,
                                 &Executive::GuestScienceConfigCallback,
                                 this);

  gs_state_sub_ = nh_.subscribe(TOPIC_GUEST_SCIENCE_MANAGER_STATE,
                                sub_queue_size_,
                                &Executive::GuestScienceStateCallback,
                                this);

  heartbeat_sub_ = nh_.subscribe(TOPIC_MANAGEMENT_SYS_MONITOR_HEARTBEAT,
                                 sub_queue_size_,
                                 &Executive::SysMonitorHeartbeatCallback,
                                 this);


  inertia_sub_ = nh_.subscribe(TOPIC_MOBILITY_INERTIA,
                               sub_queue_size_,
                               &Executive::InertiaCallback,
                               this);

  motion_sub_ = nh_.subscribe(TOPIC_MOBILITY_MOTION_STATE,
                              sub_queue_size_,
                              &Executive::MotionStateCallback,
                              this);

  perch_state_sub_ = nh_.subscribe(TOPIC_BEHAVIORS_PERCHING_STATE,
                                   sub_queue_size_,
                                   &Executive::PerchStateCallback,
                                   this);

  plan_sub_ = nh_.subscribe(TOPIC_COMMUNICATIONS_DDS_PLAN,
                            sub_queue_size_,
                            &Executive::PlanCallback,
                            this);

  zones_sub_ = nh_.subscribe(TOPIC_COMMUNICATIONS_DDS_ZONES,
                             sub_queue_size_,
                             &Executive::ZonesCallback,
                             this);

  // initialize pubs
  agent_state_pub_ = nh_.advertise<ff_msgs::AgentStateStamped>(
                                              TOPIC_MANAGEMENT_EXEC_AGENT_STATE,
                                              pub_queue_size_,
                                              true);

  cf_ack_pub_ = nh_.advertise<ff_msgs::CompressedFileAck>(
                                                  TOPIC_MANAGEMENT_EXEC_CF_ACK,
                                                  pub_queue_size_,
                                                  false);

  cmd_ack_pub_ = nh_.advertise<ff_msgs::AckStamped>(TOPIC_MANAGEMENT_ACK,
                                                    pub_queue_size_,
                                                    false);

  gs_cmd_pub_ = nh_.advertise<ff_msgs::CommandStamped>(
                                                  TOPIC_MANAGEMENT_EXEC_COMMAND,
                                                  pub_queue_size_,
                                                  false);

  plan_pub_ = nh_.advertise<ff_msgs::CompressedFile>(TOPIC_MANAGEMENT_EXEC_PLAN,
                                                     pub_queue_size_,
                                                     false);

  plan_status_pub_ = nh_.advertise<ff_msgs::PlanStatusStamped>(
                                              TOPIC_MANAGEMENT_EXEC_PLAN_STATUS,
                                              pub_queue_size_,
                                              true);

  // initialize services
  zones_client_ = nh_.serviceClient<ff_msgs::SetZones>(
                                                    SERVICE_MOBILITY_SET_ZONES);

  laser_enable_client_ = nh_.serviceClient<ff_hw_msgs::SetEnabled>(
                                                SERVICE_HARDWARE_LASER_ENABLE);

  payload_power_client_ = nh_.serviceClient<ff_hw_msgs::ConfigurePayloadPower>(
                                      SERVICE_HARDWARE_EPS_CONF_PAYLOAD_POWER);

  pmc_enable_client_ = nh_.serviceClient<ff_hw_msgs::SetEnabled>(
                                              SERVICE_HARDWARE_EPS_ENABLE_PMCS);

  front_flashlight_client_ = nh_.serviceClient<ff_hw_msgs::SetFlashlight>(
                                          SERVICE_HARDWARE_LIGHT_FRONT_CONTROL);

  back_flashlight_client_ = nh_.serviceClient<ff_hw_msgs::SetFlashlight>(
                                          SERVICE_HARDWARE_LIGHT_AFT_CONTROL);

  dock_cam_config_client_ = nh_.serviceClient<ff_msgs::ConfigureCamera>(
                                    SERVICE_MANAGEMENT_IMG_SAMPLER_CONFIG_DOCK);

  dock_cam_enable_client_ = nh_.serviceClient<ff_msgs::EnableCamera>(
                                    SERVICE_MANAGEMENT_IMG_SAMPLER_ENABLE_DOCK);

  haz_cam_config_client_ = nh_.serviceClient<ff_msgs::ConfigureCamera>(
                                    SERVICE_MANAGEMENT_IMG_SAMPLER_CONFIG_HAZ);

  haz_cam_enable_client_ = nh_.serviceClient<ff_msgs::EnableCamera>(
                                    SERVICE_MANAGEMENT_IMG_SAMPLER_ENABLE_HAZ);

  nav_cam_config_client_ = nh_.serviceClient<ff_msgs::ConfigureCamera>(
                                    SERVICE_MANAGEMENT_IMG_SAMPLER_CONFIG_NAV);

  nav_cam_enable_client_ = nh_.serviceClient<ff_msgs::EnableCamera>(
                                    SERVICE_MANAGEMENT_IMG_SAMPLER_ENABLE_NAV);

  perch_cam_config_client_ = nh_.serviceClient<ff_msgs::ConfigureCamera>(
                                  SERVICE_MANAGEMENT_IMG_SAMPLER_CONFIG_PERCH);

  perch_cam_enable_client_ = nh_.serviceClient<ff_msgs::EnableCamera>(
                                  SERVICE_MANAGEMENT_IMG_SAMPLER_ENABLE_PERCH);

  sci_cam_config_client_ = nh_.serviceClient<ff_msgs::ConfigureCamera>(
                                            SERVICE_MANAGEMENT_SCI_CAM_CONFIG);

  sci_cam_enable_client_ = nh_.serviceClient<ff_msgs::EnableCamera>(
                                            SERVICE_MANAGEMENT_SCI_CAM_ENABLE);

  set_inertia_client_ = nh_.serviceClient<ff_msgs::SetInertia>(
                                                  SERVICE_MOBILITY_SET_INERTIA);

  set_rate_client_ = nh_.serviceClient<ff_msgs::SetRate>(
                                    SERVICE_COMMUNICATIONS_DDS_SET_TELEM_RATES);

  set_data_client_ = nh_.serviceClient<ff_msgs::SetDataToDisk>(
                              SERVICE_MANAGEMENT_DATA_BAGGER_SET_DATA_TO_DISK);

  enable_recording_client_ = nh_.serviceClient<ff_msgs::EnableRecording>(
                              SERVICE_MANAGEMENT_DATA_BAGGER_ENABLE_RECORDING);

  eps_terminate_client_ = nh_.serviceClient<ff_hw_msgs::ClearTerminate>(
                                          SERVICE_HARDWARE_EPS_CLEAR_TERMINATE);

<<<<<<< HEAD
  enable_astrobee_intercommunication_client_ =
      nh_.serviceClient<ff_msgs::ResponseOnly>(
                            SERVICE_COMMUNICATIONS_ENABLE_ASTROBEE_INTERCOMMS);
=======
  unload_load_nodelet_client_ = nh_.serviceClient<ff_msgs::UnloadLoadNodelet>(
                            SERVICE_MANAGEMENT_SYS_MONITOR_UNLOAD_LOAD_NODELET);
>>>>>>> ff136955

  // initialize configure clients later, when initialized here, the service is
  // invalid when we try to use it. Must have something to do with startup order
  // of executive, choreographer, planner, or mapper

  // initialize agent state
  agent_state_.operating_state.state = ff_msgs::OpState::READY;
  SetPlanExecState(ff_msgs::ExecState::IDLE);
  agent_state_.mobility_state.state = ff_msgs::MobilityState::DRIFTING;
  agent_state_.mobility_state.sub_state = 0;
  agent_state_.guest_science_state.state = ff_msgs::ExecState::IDLE;
  agent_state_.proximity = 0;
  agent_state_.profile_name = "";
  agent_state_.flight_mode = "nominal";

  // Get nominal limits
  ff_msgs::FlightMode flight_mode;
  if (!ff_util::FlightUtil::GetFlightMode(flight_mode, "nominal")) {
    err_msg = "Couldn't get flight mode nominal.";
    NODELET_ERROR("%s", err_msg.c_str());
    this->AssertFault(ff_util::INITIALIZATION_FAILED, err_msg);
    return;
  } else {
    agent_state_.target_linear_velocity = flight_mode.hard_limit_vel;
    agent_state_.target_linear_accel = flight_mode.hard_limit_accel;
    agent_state_.target_angular_velocity = flight_mode.hard_limit_omega;
    agent_state_.target_angular_accel = flight_mode.hard_limit_alpha;
    agent_state_.collision_distance = flight_mode.collision_radius;
  }

  agent_state_.holonomic_enabled = false;
  agent_state_.check_obstacles = true;
  agent_state_.check_zones = true;
  agent_state_.auto_return_enabled = true;
  agent_state_.immediate_enabled = true;
  agent_state_.replanning_enabled = false;
  agent_state_.boot_time = ros::Time::now().sec;

  PublishAgentState();

  // Publish blank plan status so that the GDS displays the correct plan info
  ff_msgs::PlanStatusStamped plan_status;
  plan_status.header.stamp = ros::Time::now();
  plan_status.name = "";
  plan_status.command = -1;
  plan_status_pub_.publish(plan_status);

  // Initialize camera states vector. All we care about is if we are streaming
  camera_states_.states.resize(3);
  camera_states_.states[0].camera_name = "nav_cam";
  camera_states_.states[0].streaming = false;
  camera_states_.states[1].camera_name = "dock_cam";
  camera_states_.states[1].streaming = false;
  camera_states_.states[2].camera_name = "sci_cam";
  camera_states_.states[2].streaming = false;

  // Create timer for wait command with a dummy duration since it will be
  // changed everytime it is started. Make it one shot and don't start until
  // wait command received
  wait_timer_ = nh_.createTimer(ros::Duration(1),
                                &Executive::WaitCallback,
                                this,
                                true,
                                false);


  // Create timer for monitoring the system monitor heartbeat. Don't start it
  // until we receive the first heartbeat from the system monitor
  sys_monitor_heartbeat_timer_ = nh_.createTimer(
                                ros::Duration(sys_monitor_heartbeat_timeout_),
                                &Executive::SysMonitorTimeoutCallback,
                                this,
                                false,
                                false);

  // Create timer to make sure the system monitor was started
  sys_monitor_startup_timer_ = nh_.createTimer(
                                  ros::Duration(sys_monitor_startup_time_secs_),
                                  &Executive::SysMonitorTimeoutCallback,
                                  this,
                                  true,
                                  true);

  // Create timer for guest science start and stop command timeout. If the guest
  // science manager doesn't respond to a start or stop guest science command
  // in the time specified, we need to ack command as failed. Make it one shot
  // and don't start until we send a guest science start or stop command
  gs_start_stop_command_timer_ = nh_.createTimer(
                            ros::Duration(gs_command_timeout_),
                            &Executive::GuestScienceStartStopCmdTimeoutCallback,
                            this,
                            true,
                            false);

  // Create timer for guest science custom command timeout. If the guest science
  // manager doesn't respond to a custom guest science command in the time
  // specified, we need to ack command as failed. Make it one shot and don't
  // start until we send a guest science custom command
  gs_custom_command_timer_ = nh_.createTimer(
                              ros::Duration(gs_command_timeout_),
                              &Executive::GuestScienceCustomCmdTimeoutCallback,
                              this,
                              true,
                              false);

  // Initialize the led service at the end of the initialize function as this
  // will turn off the booting up light and we only want to do this when the
  // executive has started up and is done initializing
  led_client_.SetConnectedTimeout(led_connected_timeout_);
  led_client_.SetConnectedCallback(
                            std::bind(&Executive::LedConnectedCallback, this));
  led_client_.Create(nh, SERVICE_HARDWARE_EPS_CONF_LED_STATE);
}

bool Executive::ReadParams() {
  std::string err_msg;
  // Read config files into lua
  if (!config_params_.ReadFiles()) {
    err_msg = "Error loading executive parameters. Couldn't read config files.";
    NODELET_ERROR("%s", err_msg.c_str());
    this->AssertFault(ff_util::INITIALIZATION_FAILED, err_msg);
    return false;
  }

  // get world name
  if (!config_params_.GetStr("world_name", &agent_state_.world)) {
    NODELET_WARN("Unable to get world name.");
    agent_state_.world = "none";
  }

  // get action active timeout
  if (!config_params_.GetPosReal("action_active_timeout",
                                 &action_active_timeout_)) {
    NODELET_WARN("Action active timeout not specified.");
    action_active_timeout_ = 1;
  }

  // get led service available timeout
  if (!config_params_.GetPosReal("led_service_available_timeout",
                                 &led_connected_timeout_)) {
    NODELET_WARN("Led service available timeout not specified.");
    led_connected_timeout_ = 10;
  }

  // get gs manager timeout
  if (!config_params_.GetPosReal("gs_command_timeout",
                                 &gs_command_timeout_)) {
    NODELET_WARN("Guest science command timeout not specified.");
    gs_command_timeout_ = 4;
  }

  // get action feedback timeouts
  if (!config_params_.GetPosReal("motion_feedback_timeout",
                                 &motion_feedback_timeout_)) {
    NODELET_WARN("Motion feedback timeout not specified.");
    motion_feedback_timeout_ = 1;
  }

  if (!config_params_.GetPosReal("arm_feedback_timeout",
                                 &arm_feedback_timeout_)) {
    NODELET_WARN("Arm feedback timeout not specified.");
    arm_feedback_timeout_ = 4;
  }

  // get action results timeouts
  if (!config_params_.GetPosReal("dock_result_timeout",
                                 &dock_result_timeout_)) {
    NODELET_WARN("Dock result timeout not specified.");
    dock_result_timeout_ = 360;
  }

  if (!config_params_.GetPosReal("perch_result_timeout",
                                 &perch_result_timeout_)) {
    NODELET_WARN("Perch result timeout not specified.");
    perch_result_timeout_ = 360;
  }

  if (!config_params_.GetPosReal("localization_result_timeout",
                                              &localization_result_timeout_)) {
    NODELET_WARN("Localization result timeout not specified.");
    localization_result_timeout_ = 10;
  }

  if (!config_params_.GetPosReal("sys_monitor_startup_time_secs",
                                 &sys_monitor_startup_time_secs_)) {
    NODELET_WARN("System monitor startup time not specified.");
    sys_monitor_startup_time_secs_ = 30;
  }

  // get planner
  if (!config_params_.GetStr("planner", &agent_state_.planner)) {
    NODELET_WARN("System monitor planner not specified.");
    agent_state_.planner = "QuadraticProgram";
  }

  if (!config_params_.GetPosReal("sys_monitor_heartbeat_timeout",
                                 &sys_monitor_heartbeat_timeout_)) {
    err_msg = "System monitor heartbeat timeout not specified.";
    NODELET_ERROR("%s", err_msg.c_str());
    this->AssertFault(ff_util::INITIALIZATION_FAILED, err_msg);
    return false;
  }

  if (!config_params_.CheckValExists("sys_monitor_heartbeat_fault_response")) {
    err_msg = "Sys monitor heartbeat fault response not specified.";
    NODELET_ERROR("%s", err_msg.c_str());
    this->AssertFault(ff_util::INITIALIZATION_FAILED, err_msg);
    return false;
  }

  config_reader::ConfigReader::Table hb_response(&config_params_,
                                        "sys_monitor_heartbeat_fault_response");

  if (!ReadCommand(&hb_response, sys_monitor_heartbeat_fault_response_)) {
    err_msg = "Unable to read sys monitor heartbeat fault response.";
    NODELET_ERROR("%s", err_msg.c_str());
    this->AssertFault(ff_util::INITIALIZATION_FAILED, err_msg);
    return false;
  }

  if (!config_params_.GetBool("sys_monitor_heartbeat_fault_blocking",
                              &sys_monitor_heartbeat_fault_blocking_)) {
    err_msg == "Sys monitor heartbeat fault blocking not specified.";
    NODELET_ERROR("%s", err_msg.c_str());
    this->AssertFault(ff_util::INITIALIZATION_FAILED, err_msg);
    return false;
  }

  if (!config_params_.CheckValExists("sys_monitor_init_fault_response")) {
    err_msg = "System monitor init fault response not specified.";
    NODELET_ERROR("%s", err_msg.c_str());
    this->AssertFault(ff_util::INITIALIZATION_FAILED, err_msg);
    return false;
  }

  config_reader::ConfigReader::Table init_response(&config_params_,
                                            "sys_monitor_init_fault_response");

  if (!ReadCommand(&init_response, sys_monitor_init_fault_response_)) {
    err_msg = "Unable to read sys monitor init fault response.";
    NODELET_ERROR("%s", err_msg.c_str());
    this->AssertFault(ff_util::INITIALIZATION_FAILED, err_msg);
    return false;
  }

  if (!config_params_.GetBool("sys_monitor_init_fault_blocking",
                              &sys_monitor_init_fault_blocking_)) {
    err_msg = "Sys monitor init fault blocking not specified.";
    NODELET_ERROR("%s", err_msg.c_str());
    this->AssertFault(ff_util::INITIALIZATION_FAILED, err_msg);
    return false;
  }

  return true;
}

bool Executive::ReadCommand(config_reader::ConfigReader::Table *response,
                            ff_msgs::CommandStampedPtr cmd) {
  std::string cmd_name;
  if (!response->GetStr("name", &cmd_name)) {
    NODELET_ERROR("Fault response command name not specified.");
    return false;
  }

  cmd->cmd_name = cmd_name;
  cmd->cmd_src = "executive";
  cmd->cmd_origin = "executive";
  cmd->subsys_name = "Astrobee";

  if (response->CheckValExists("args")) {
    config_reader::ConfigReader::Table args(response, "args");
    int num_args = args.GetSize(), i;
    unsigned int type;
    cmd->args.resize(num_args);
    for (i = 0; i < num_args; ++i) {
      // Lua indices start at 1
      config_reader::ConfigReader::Table arg(&args, (i + 1));
      // First element in table is the type
      if (!arg.GetUInt(1, &type)) {
        NODELET_ERROR("First command argument value is not a uint");
        return false;
      }

      // Remaining elements are the parameter values
      switch (type) {
        case ff_msgs::CommandArg::DATA_TYPE_BOOL:
          {
            bool val;
            if (!arg.GetBool(2, &val)) {
              NODELET_ERROR("Expected command argument to be a bool!");
              return false;
            }
            cmd->args[i].data_type = ff_msgs::CommandArg::DATA_TYPE_BOOL;
            cmd->args[i].b = val;
          }
          break;
        case ff_msgs::CommandArg::DATA_TYPE_DOUBLE:
          {
            double val;
            if (!arg.GetReal(2, &val)) {
              NODELET_ERROR("Expected command argument to be a double");
              return false;
            }
            cmd->args[i].data_type = ff_msgs::CommandArg::DATA_TYPE_DOUBLE;
            cmd->args[i].d = val;
          }
          break;
        case ff_msgs::CommandArg::DATA_TYPE_FLOAT:
          {
            float val;
            if (!arg.GetReal(2, &val)) {
              NODELET_ERROR("Expected command argument to be a float.");
              return false;
            }
            cmd->args[i].data_type = ff_msgs::CommandArg::DATA_TYPE_FLOAT;
            cmd->args[i].f = val;
          }
          break;
        case ff_msgs::CommandArg::DATA_TYPE_INT:
          {
            int val;
            if (!arg.GetInt(2, &val)) {
              NODELET_ERROR("Expected command argument to be an int.");
              return false;
            }
            cmd->args[i].data_type = ff_msgs::CommandArg::DATA_TYPE_INT;
            cmd->args[i].i = val;
          }
          break;
        case ff_msgs::CommandArg::DATA_TYPE_LONGLONG:
          {
            int64_t val;
            if (!arg.GetLongLong(2, &val)) {
              NODELET_ERROR("Expected command argument to be an int.");
              return false;
            }
            cmd->args[i].data_type = ff_msgs::CommandArg::DATA_TYPE_LONGLONG;
            cmd->args[i].ll = val;
          }
          break;
        case ff_msgs::CommandArg::DATA_TYPE_STRING:
          {
            std::string val;
            if (!arg.GetStr(2, &val)) {
              NODELET_ERROR("Expected command argument to be a string");
              return false;
            }
            cmd->args[i].data_type = ff_msgs::CommandArg::DATA_TYPE_STRING;
            cmd->args[i].s = val;
          }
          break;
        case ff_msgs::CommandArg::DATA_TYPE_VEC3d:
          {
            int j;
            double val;
            cmd->args[i].data_type = ff_msgs::CommandArg::DATA_TYPE_VEC3d;
            for (j = 0; j < 3; ++j) {
              // Index to get vector values in table starts at 2
              if (!arg.GetReal((j + 2), &val)) {
                NODELET_ERROR("Expected command argument to be double.");
                return false;
              }
              cmd->args[i].vec3d[j] = val;
            }
          }
          break;
        case ff_msgs::CommandArg::DATA_TYPE_MAT33f:
          {
            int j;
            float val;
            cmd->args[i].data_type = ff_msgs::CommandArg::DATA_TYPE_MAT33f;
            for (j = 0; j < 9; ++j) {
              // Index in get matrix values in table starts at 2
              if (!arg.GetReal((j + 2), &val)) {
              NODELET_ERROR("Expected command argument to be a float.");
                return false;
              }
              cmd->args[i].mat33f[j] = val;
            }
          }
          break;
        default:
          NODELET_ERROR("Type for command argument unrecognized!");
          return false;
      }
    }
  }

  return true;
}

void Executive::PublishAgentState() {
  agent_state_.header.stamp = ros::Time::now();
  agent_state_pub_.publish(agent_state_);
}

}  // namespace executive

PLUGINLIB_EXPORT_CLASS(executive::Executive, nodelet::Nodelet)<|MERGE_RESOLUTION|>--- conflicted
+++ resolved
@@ -3805,14 +3805,12 @@
   eps_terminate_client_ = nh_.serviceClient<ff_hw_msgs::ClearTerminate>(
                                           SERVICE_HARDWARE_EPS_CLEAR_TERMINATE);
 
-<<<<<<< HEAD
   enable_astrobee_intercommunication_client_ =
       nh_.serviceClient<ff_msgs::ResponseOnly>(
                             SERVICE_COMMUNICATIONS_ENABLE_ASTROBEE_INTERCOMMS);
-=======
+
   unload_load_nodelet_client_ = nh_.serviceClient<ff_msgs::UnloadLoadNodelet>(
                             SERVICE_MANAGEMENT_SYS_MONITOR_UNLOAD_LOAD_NODELET);
->>>>>>> ff136955
 
   // initialize configure clients later, when initialized here, the service is
   // invalid when we try to use it. Must have something to do with startup order
