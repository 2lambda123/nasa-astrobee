--- conflicted
+++ resolved
@@ -1,7 +1,5 @@
 # Releases
 
-<<<<<<< HEAD
-=======
 ## Release 0.14.0
 
   * Added graph_localizer package
@@ -11,7 +9,6 @@
   * Added gtsam debian
   Note: Perching does not work in this release, use another version for this.
 
->>>>>>> 7a2f6a46
 ## Release 0.13.0
 
   * Multiple updates to documentation, doxygen is exported to github pages
