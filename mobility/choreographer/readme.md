--- conflicted
+++ resolved
@@ -48,11 +48,21 @@
 
 \dotfile choreographer_fsm "Choreographer finite state machine"
 
-<<<<<<< HEAD
 
-## Trajectory Validator
+## Trajectory checks
 
-Validates planned trajectories based on keep-in and keep-out zones.
+To ensure that the robot is following the desired trajectory, the choreographer overviews the controller feedback and cancels the movement if the motion value is above the defined values for a certain amout of time. The parameters are tuned according to the flight mode chosen.  A zero value for any of these parameters disables the check.
+
+| Parameter                        | Description |
+|:---------------------------------|:----------- |
+| ```tolerance_pos_endpoint```     | End of motion position tolerance. Checked when the trajectory finishes and the robot is stopped |
+| ```tolerance_pos```              | Position tolerance checked thoughout the entire trajectory |
+| ```tolerance_vel```              | Velocity tolerance checked thoughout the entire trajectory |
+| ```tolerance_att```              | Attitude tolerance checked thoughout the entire trajectory |
+| ```tolerance_omega```            | Omega tolerance checked thoughout the entire trajectory. |
+| ```tolerance_time```             | Time for sync check |
+
+The planned trajectories are also checked against the keep-in and keep-out zones.
 
 The keep-in and keep-out zones describe safe and unsafe areas for flight
 respectively. Each zone is a cuboid in 3-space, and is fully-defined by the
@@ -103,17 +113,3 @@
 cuboids. The two example zones should be rendered as shown below:
 
 ![alt text](../images/mobility/zones.png "How the RVIZ user interface draws zones")
-=======
-## Trajectory checks
-
-To ensure that the robot is following the desired trajectory, the choreographer overviews the controller feedback and cancels the movement if the motion value is above the defined values for a certain amout of time. The parameters are tuned according to the flight mode chosen.  A zero value for any of these parameters disables the check.
-
-| Parameter                        | Description |
-|:---------------------------------|:----------- |
-| ```tolerance_pos_endpoint```     | End of motion position tolerance. Checked when the trajectory finishes and the robot is stopped |
-| ```tolerance_pos```              | Position tolerance checked thoughout the entire trajectory |
-| ```tolerance_vel```              | Velocity tolerance checked thoughout the entire trajectory |
-| ```tolerance_att```              | Attitude tolerance checked thoughout the entire trajectory |
-| ```tolerance_omega```            | Omega tolerance checked thoughout the entire trajectory. |
-| ```tolerance_time```             | Time for sync check |
->>>>>>> 27d723d7
