# Copyright (c) 2017, United States Government, as represented by the
# Administrator of the National Aeronautics and Space Administration.
#
# All rights reserved.
#
# The Astrobee platform is licensed under the Apache License, Version 2.0
# (the "License"); you may not use this file except in compliance with the
# License. You may obtain a copy of the License at
#
#     http://www.apache.org/licenses/LICENSE-2.0
#
# Unless required by applicable law or agreed to in writing, software
# distributed under the License is distributed on an "AS IS" BASIS, WITHOUT
# WARRANTIES OR CONDITIONS OF ANY KIND, either express or implied. See the
# License for the specific language governing permissions and limitations
# under the License.

cmake_minimum_required(VERSION 2.8.12) # Need get_filename_component DIRECTORY
project(choreographer)

## Compile as C++11, supported in ROS Kinetic and newer
add_compile_options(-std=c++11)

find_package(catkin REQUIRED COMPONENTS
  roscpp
  nodelet
  ff_util
  ff_msgs
  ff_hw_msgs
  tf2_ros
)

catkin_package(
  INCLUDE_DIRS
    include
  LIBRARIES
    choreographer
  CATKIN_DEPENDS
    roscpp
    nodelet
<<<<<<< HEAD
    ff_util
    ff_msgs
    ff_hw_msgs
=======
    mapper
    ff_msgs
    ff_util
    tf2
>>>>>>> daddc22c
    tf2_ros
)

###########
## Build ##
###########

# Specify additional locations of header files
include_directories(
  include
  ${catkin_INCLUDE_DIRS}
)

# Declare C++ libraries
add_library(choreographer
  src/choreographer_nodelet.cc
  src/validator.cc
)
add_dependencies(choreographer ${catkin_EXPORTED_TARGETS})
target_link_libraries(choreographer ${catkin_LIBRARIES})

if(CATKIN_ENABLE_TESTING)
  find_package(rostest REQUIRED)
  # Choreographer initialization fault tester
  add_rostest_gtest(test_init_choreographer
    test/test_init_choreographer.test
    test/test_init_choreographer.cc
  )
  target_link_libraries(test_init_choreographer
    ${catkin_LIBRARIES} config_reader ff_nodelet
  )
  if(ENABLE_INTEGRATION_TESTING)
    # Choreographer test obstacles
    add_rostest_gtest(test_obstacle
      test/test_obstacle.test
      test/test_obstacle.cc
    )

    target_link_libraries(test_obstacle
      ${catkin_LIBRARIES} config_client ff_nodelet
    )

    # Choreographer test zones keepin
    add_rostest_gtest(test_zones_keepin
      test/test_zones_keepin.test
      test/test_zones_keepin.cc
    )

    target_link_libraries(test_zones_keepin
      ${catkin_LIBRARIES} config_client ff_nodelet
    )

    # Choreographer test zones keepout
    add_rostest_gtest(test_zones_keepout
      test/test_zones_keepout.test
      test/test_zones_keepout.cc
    )

    target_link_libraries(test_zones_keepout
      ${catkin_LIBRARIES} config_client ff_nodelet
    )

    # Choreographer test zones nominal
    add_rostest_gtest(test_zones_nominal
      test/test_zones_nominal.test
      test/test_zones_nominal.cc
    )

    target_link_libraries(test_zones_nominal
      ${catkin_LIBRARIES} config_client ff_nodelet
    )
  endif()
endif()

#############
## Install ##
#############

# Mark launch files for installation
install(DIRECTORY launch/
  DESTINATION ${CATKIN_PACKAGE_SHARE_DESTINATION}/launch
  PATTERN ".svn" EXCLUDE)<|MERGE_RESOLUTION|>--- conflicted
+++ resolved
@@ -25,6 +25,7 @@
   roscpp
   nodelet
   ff_util
+  mapper
   ff_msgs
   ff_hw_msgs
   tf2_ros
@@ -38,16 +39,10 @@
   CATKIN_DEPENDS
     roscpp
     nodelet
-<<<<<<< HEAD
-    ff_util
-    ff_msgs
-    ff_hw_msgs
-=======
     mapper
     ff_msgs
     ff_util
     tf2
->>>>>>> daddc22c
     tf2_ros
 )
 
