/* Copyright (c) 2017, United States Government, as represented by the
 * Administrator of the National Aeronautics and Space Administration.
 *
 * All rights reserved.
 *
 * The Astrobee platform is licensed under the Apache License, Version 2.0
 * (the "License"); you may not use this file except in compliance with the
 * License. You may obtain a copy of the License at
 *
 *     http://www.apache.org/licenses/LICENSE-2.0
 *
 * Unless required by applicable law or agreed to in writing, software
 * distributed under the License is distributed on an "AS IS" BASIS, WITHOUT
 * WARRANTIES OR CONDITIONS OF ANY KIND, either express or implied. See the
 * License for the specific language governing permissions and limitations
 * under the License.
 */

#include <choreographer/validator.h>

#include <vector>

namespace ff_msgs {
  typedef msg::Zone Zone;
}  // namespace ff_msgs
namespace visualization_msgs {
  typedef msg::Marker Marker;
  typedef msg::MarkerArray MarkerArray;
}  // namespace visualization_msgs

FF_DEFINE_LOGGER("validator");

namespace choreographer {


// Process zone
  void Validator::ProcessZone(std::vector<signed char> &map, int type, char cell_value, bool surface) {
    Vec3f zmin, zmax;
    for (auto &zone : zones_.zones) {
      if (zone.type == type) {
        Vec3f tmp = Vec3f::Zero();
        zmin << std::min(zone.min.x, zone.max.x) + map_res_ * EPS,
                std::min(zone.min.y, zone.max.y) + map_res_ * EPS,
                std::min(zone.min.z, zone.max.z) + map_res_ * EPS;
        zmax << std::max(zone.min.x, zone.max.x) - map_res_ * EPS,
                std::max(zone.min.y, zone.max.y) - map_res_ * EPS,
                std::max(zone.min.z, zone.max.z) - map_res_ * EPS;

        if (surface) {
          // If it's a keepin zone, the border should be added outside
          // The second term is used to assure the selected voxel is the inner one when specifying boundaries
          double gap = (zone.type == ff_msgs::Zone::KEEPIN) ? map_res_  : 0;
          zmin = zmin.array() - gap;
          zmax = zmax.array() + gap;
          for (int i = 0; i < 3; i++) {
            int j = (i + 1) % 3;
            int k = (i + 2) % 3;
            for (auto zx = zmin(j); zx <= zmax(j); zx += map_res_) {
              for (auto zy = zmin(k); zy <= zmax(k); zy += map_res_) {
                // Attribute the desired value to the surface around zone
                tmp(j) = zx;
                tmp(k) = zy;
                tmp(i) = zmin(i);
                map[jps_map_util_->getIndex(jps_map_util_->floatToInt(tmp))] =
                    cell_value;
                tmp(i) = zmax(i);
                map[jps_map_util_->getIndex(jps_map_util_->floatToInt(tmp))] =
                    cell_value;
              }
            }
          }
        // Attribute the desired value to the volume of the zone
        } else {
          for (auto zx = zmin(0); zx <= zmax(0); zx += map_res_) {
            for (auto zy = zmin(1); zy <= zmax(1); zy += map_res_) {
              for (auto zz = zmin(2); zz <= zmax(2); zz += map_res_) {
                tmp(0) = zx;
                tmp(1) = zy;
                tmp(2) = zz;
                map[jps_map_util_->getIndex(jps_map_util_->floatToInt(tmp))] =
                    cell_value;
              }
            }
          }
        }
      }
    }
  }

// Get Zones Map
bool Validator::GetZonesMap() {
    ff_msgs::srv::GetFloat::Request req;
    auto result = std::make_shared<ff_msgs::srv::GetFloat::Response>();
    if (get_resolution_.Call(req, result)) {
      map_res_ = result->data;
    } else {
      FF_WARN("Failed to get resolution.");
    }


    // Check min and max of keepin zones to use as map boundries
    Vec3f min, max, zmin, zmax;
    min << std::numeric_limits<float>::max(), std::numeric_limits<float>::max(),
                                              std::numeric_limits<float>::max();
    max << std::numeric_limits<float>::min(), std::numeric_limits<float>::min(),
                                              std::numeric_limits<float>::min();
    uint num_keepin = 0;
    for (auto &zone : zones_.zones) {
      if (zone.type == ff_msgs::Zone::KEEPIN) {
        zmin << zone.min.x, zone.min.y, zone.min.z;
        zmax << zone.max.x, zone.max.y, zone.max.z;
        for (int i = 0; i < 3; i++) {
          min(i) = std::min(min(i), zmin(i));
          min(i) = std::min(min(i), zmax(i));
          max(i) = std::max(max(i), zmin(i));
          max(i) = std::max(max(i), zmax(i));
        }
        num_keepin++;
      }
    }
    if (num_keepin == 0) {
      FF_ERROR("Zero keepin zones!! Plan failed");
      return false;
    }

    // Based on zones boundries and obstacle map resolution, specify dimensions
    min = Vec3f(std::floor(min(0) / map_res_) * map_res_,
                std::floor(min(1) / map_res_) * map_res_,
                std::floor(min(2) / map_res_) * map_res_) - Vec3f::Ones() * map_res_ * 2.0;
    max = Vec3f(std::ceil(max(0) / map_res_) * map_res_,
                std::ceil(max(1) / map_res_) * map_res_,
                std::ceil(max(2) / map_res_) * map_res_) + Vec3f::Ones() * map_res_ * 2.0;


    Vec3f origin = min;
    Vec3f dimf = (max - min) / map_res_;
    Vec3i dim(std::ceil(dimf(0)), std::ceil(dimf(1)), std::ceil(dimf(2)));
    int num_cell = dim(0) * dim(1) * dim(2);

    // Keepin/Keepout zones:
    // To reduce computational load, only the contour of the keepin/keepout
    // zones is defined as occupied, to minimize the number of points that
    // are inflated
    // 0) The voxel map starts with all voxels set to unknown
    // Declare voxel map
    std::vector<signed char> map(num_cell, val_unknown_);
    jps_map_util_.reset(new JPS::VoxelMapUtil());
    jps_map_util_->setMap(origin, dim, map, map_res_);

    // 1) Keepin Zones add contour as occupied
    ProcessZone(map, ff_msgs::Zone::KEEPIN, val_occ_, true);

    // 2) We set the interior of the keepin zones to free, this corrects the
    // case where keepin zones are connected and a contourn was put between them
    ProcessZone(map, ff_msgs::Zone::KEEPIN, val_free_, false);

    // 4) Add keepout zones
    ProcessZone(map, ff_msgs::Zone::KEEPOUT, val_occ_, true);

    // set voxel map using keepin/keepout zones
    jps_map_util_->setMap(origin, dim, map, map_res_);

    // 6) Inflate using the robot radius and the collision distance
    double inflation = map_res_;
    if (get_map_inflation_.Call(req, result)) {
      inflation = result->data;
    } else {
      FF_WARN("Failed to get map inflation.");
    }
    jps_map_util_->dilate(inflation, inflation);     // sets dilating radius
    jps_map_util_->dilating();                       // this dilates the entire map
  return true;
}

// Check that we are within a keep in and outside all keep out zones
Validator::Response Validator::CheckSegment(ff_util::Segment const& msg,
  ff_msgs::FlightMode const& flight_mode, bool face_forward) {
  // Calculate a resample rate that ensures we will never have a large enough
  // stride between setpoints that we could pass through an object. At half a
  // meter per second -- the max velocity -- a 10Hz check would cover 5cm,
  // which is smaller than the radius of the freeflyer.
  ff_util::Segment seg;
  if (ff_util::FlightUtil::Resample(msg, seg, 10.0) != ff_util::SUCCESS) {
    FF_DEBUG("Could not resample segment at 10Hz");
    return VIOLATES_RESAMPLING;
  }
  // Do some basic checks on the segment before zone validation
  ff_util::SegmentResult check_result = ff_util::FlightUtil::Check(
    ff_util::SegmentCheckMask::CHECK_ALL, seg, flight_mode, face_forward);
  switch (check_result) {
  case ff_util::SegmentResult::ERROR_MINIMUM_FREQUENCY:
    return VIOLATES_MINIMUM_FREQUENCY;
  case ff_util::SegmentResult::ERROR_STATIONARY_ENDPOINT:
    return VIOLATES_STATIONARY_ENDPOINT;
  case ff_util::SegmentResult::ERROR_MINIMUM_NUM_SETPOINTS:
    return VIOLATES_FIRST_IN_PAST;
  case ff_util::SegmentResult::ERROR_TIME_RUNS_BACKWARDS:
    return VIOLATES_MINIMUM_SETPOINTS;
  case ff_util::SegmentResult::ERROR_LIMITS_VEL:
    return VIOLATES_HARD_LIMIT_VEL;
  case ff_util::SegmentResult::ERROR_LIMITS_ACCEL:
    return VIOLATES_HARD_LIMIT_ACCEL;
  case ff_util::SegmentResult::ERROR_LIMITS_OMEGA:
    return VIOLATES_HARD_LIMIT_OMEGA;
  case ff_util::SegmentResult::ERROR_LIMITS_ALPHA:
    return VIOLATES_HARD_LIMIT_ALPHA;
  default:
    break;
  }
  // Now, check each setpoint in the segment against the zones
  ff_util::Segment::iterator it;
  Vec3f tmp = Vec3f::Zero();
  // Check if the robot is going outside a keepin zone
  tmp << seg.back().pose.position.x, seg.back().pose.position.y, seg.back().pose.position.z;
  if (jps_map_util_->isUnKnown(jps_map_util_->floatToInt(tmp)) ||
            jps_map_util_->isOutSide(jps_map_util_->floatToInt(tmp)))
    return VIOLATES_KEEP_IN;

  for (it = seg.begin(); it != seg.end(); it++) {
    tmp << it->pose.position.x, it->pose.position.y, it->pose.position.z;
    if (jps_map_util_->isOccupied(jps_map_util_->floatToInt(tmp)))
      return VIOLATES_KEEP_OUT;
    else if (jps_map_util_->isUnKnown(jps_map_util_->floatToInt(tmp)) ||
              jps_map_util_->isOutSide(jps_map_util_->floatToInt(tmp)))
      return VIOLATES_KEEP_IN;
  }
  return SUCCESS;
}

// Load the keep in and keepout zones into memory
bool Validator::Init(NodeHandle & nh, ff_util::ConfigServer & cfg) {
  nh_ = &nh;
  // Create the zone publisher and service getter/setter
  pub_zones_ = FF_CREATE_PUBLISHER(nh, visualization_msgs::msg::MarkerArray,
    TOPIC_MOBILITY_ZONES, 1);
  set_zones_srv_ = FF_CREATE_SERVICE(nh, ff_msgs::srv::SetZones, SERVICE_MOBILITY_SET_ZONES,
    std::bind(&Validator::SetZonesCallback, this, std::placeholders::_1, std::placeholders::_2));
  get_zones_srv_ = FF_CREATE_SERVICE(nh, ff_msgs::srv::GetZones, SERVICE_MOBILITY_GET_ZONES,
    std::bind(&Validator::GetZonesCallback, this, std::placeholders::_1, std::placeholders::_2));
  get_zones_map_srv_ = FF_CREATE_SERVICE(nh, ff_msgs::srv::GetOccupancyMap, SERVICE_MOBILITY_GET_ZONES_MAP,
    std::bind(&Validator::GetZonesMapCallback, this, std::placeholders::_1, std::placeholders::_2));
  get_resolution_.Create(nh, SERVICE_MOBILITY_GET_MAP_RESOLUTION);
  get_map_inflation_.Create(nh, SERVICE_MOBILITY_GET_MAP_INFLATION);
<<<<<<< HEAD
=======

  // Wait for services to exist
  if (!get_resolution_.waitForExistence(5.0)) {
    FF_ERROR("Mapper service to get map resolution not working");
  }
  if (!get_map_inflation_.waitForExistence(5.0)) {
    FF_ERROR("Mapper service to get map inflation not working");
  }
>>>>>>> a8ea7039

  // Check if overwriting is allowed
  zone_file_ = cfg.Get<std::string>("zone_file");
  overwrite_ = cfg.Get<bool>("zone_overwrite");
  // Try and open the zone file. If this doesn't work, that's OK. It just means
  // that we need to wait for them to be updated.
  // TODO(bcoltin): fix serialization
  // if (!ff_util::Serialization::ReadFile(zone_file_, zones_)) {
  //   FF_WARN_STREAM("Cannot open zone file " << zone_file_);
  // } else {
  //   PublishMarkers();
  // }
  // Update map
  GetZonesMap();
  // Success
  return true;
}

// Publish the markers for the keepins and keepouts
void Validator::PublishMarkers() {
  static visualization_msgs::MarkerArray old_markers;
  visualization_msgs::MarkerArray markers;
  visualization_msgs::Marker marker;
  marker.pose.orientation.x = 0;
  marker.pose.orientation.y = 0;
  marker.pose.orientation.z = 0;
  marker.pose.orientation.w = 1;
  marker.header.frame_id = "world";
  marker.ns = "zone_visualization";
  marker.type = visualization_msgs::Marker::CUBE;
  marker.action = visualization_msgs::Marker::ADD;
  std::vector < ff_msgs::Zone > ::iterator it;
  for (it = zones_.zones.begin(); it != zones_.zones.end(); it++) {
    switch (it->type) {
    case ff_msgs::Zone::KEEPOUT:
      marker.color.a = 0.1;
      marker.color.r = 1.0;
      marker.color.g = 0.0;
      marker.color.b = 0.0;
      break;
    case ff_msgs::Zone::KEEPIN:
      marker.color.a = 0.1;
      marker.color.r = 0.0;
      marker.color.g = 1.0;
      marker.color.b = 0.0;
      break;
    case ff_msgs::Zone::CLUTTER:
      marker.color.a = 0.1;
      marker.color.r = 0.0;
      marker.color.g = 0.0;
      marker.color.b = 1.0;
      break;
    }
    marker.pose.position.x = 0.5 * (it->min.x + it->max.x);
    marker.pose.position.y = 0.5 * (it->min.y + it->max.y);
    marker.pose.position.z = 0.5 * (it->min.z + it->max.z);
    marker.pose.orientation.w = 1.0;
    marker.scale.x = fabs(it->min.x - it->max.x);
    marker.scale.y = fabs(it->min.y - it->max.y);
    marker.scale.z = fabs(it->min.z - it->max.z);
    markers.markers.push_back(marker);
    marker.id++;
  }
  for (uint i = markers.markers.size(); i < old_markers.markers.size(); i++) {
      markers.markers.push_back(old_markers.markers.at(i));
      markers.markers.back().action = visualization_msgs::Marker::DELETE;
  }
  pub_zones_->publish(markers);
  old_markers = markers;
}

// Callback to get the keep in/out zones
void Validator::GetZonesCallback(
  const std::shared_ptr<ff_msgs::srv::GetZones::Request> req, std::shared_ptr<ff_msgs::srv::GetZones::Response> res) {
  res->timestamp = zones_.timestamp;
  res->zones = zones_.zones;
}

// Callback to get the keep in/out zones
void Validator::GetZonesMapCallback(
  const std::shared_ptr<ff_msgs::srv::GetOccupancyMap::Request> req,
        std::shared_ptr<ff_msgs::srv::GetOccupancyMap::Response> res) {
  res->timestamp = zones_.timestamp;
  std::vector<signed char> map = jps_map_util_->getMap();
  res->map.resize(map.size());
  res->map = map;

  Vec3f origin = jps_map_util_->getOrigin();
  res->origin.x = origin[0];
  res->origin.y = origin[1];
  res->origin.z = origin[2];

  Vec3i dim = jps_map_util_->getDim();
  res->dim.x = dim[0];
  res->dim.y = dim[1];
  res->dim.z = dim[2];

  res->resolution = jps_map_util_->getRes();
}

// Callback to set the keep in/out zones
void Validator::SetZonesCallback(
  const std::shared_ptr<ff_msgs::srv::SetZones::Request> req, std::shared_ptr<ff_msgs::srv::SetZones::Response> res) {
  // Update the zones
  zones_ = *req;
  // If we should write the new zones to a file and use them by default
  // TODO(bcoltin): fix serialization
  // if (overwrite_ && !ff_util::Serialization::WriteFile(zone_file_, zones_))
  //   FF_WARN_STREAM("Cannot write zone file " << zone_file_);
  // Update visualization
  PublishMarkers();
  // Update map
  GetZonesMap();
  // Send result
  res->success = true;
}

}  // namespace choreographer<|MERGE_RESOLUTION|>--- conflicted
+++ resolved
@@ -241,8 +241,6 @@
     std::bind(&Validator::GetZonesMapCallback, this, std::placeholders::_1, std::placeholders::_2));
   get_resolution_.Create(nh, SERVICE_MOBILITY_GET_MAP_RESOLUTION);
   get_map_inflation_.Create(nh, SERVICE_MOBILITY_GET_MAP_INFLATION);
-<<<<<<< HEAD
-=======
 
   // Wait for services to exist
   if (!get_resolution_.waitForExistence(5.0)) {
@@ -251,7 +249,6 @@
   if (!get_map_inflation_.waitForExistence(5.0)) {
     FF_ERROR("Mapper service to get map inflation not working");
   }
->>>>>>> a8ea7039
 
   // Check if overwriting is allowed
   zone_file_ = cfg.Get<std::string>("zone_file");
