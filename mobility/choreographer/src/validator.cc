/* Copyright (c) 2017, United States Government, as represented by the
 * Administrator of the National Aeronautics and Space Administration.
 *
 * All rights reserved.
 *
 * The Astrobee platform is licensed under the Apache License, Version 2.0
 * (the "License"); you may not use this file except in compliance with the
 * License. You may obtain a copy of the License at
 *
 *     http://www.apache.org/licenses/LICENSE-2.0
 *
 * Unless required by applicable law or agreed to in writing, software
 * distributed under the License is distributed on an "AS IS" BASIS, WITHOUT
 * WARRANTIES OR CONDITIONS OF ANY KIND, either express or implied. See the
 * License for the specific language governing permissions and limitations
 * under the License.
 */

#include <choreographer/validator.h>

#include <vector>

namespace choreographer {


// Process zone
  void Validator::ProcessZone(std::vector<signed char> &map, int type, char cell_value, bool surface) {
    Vec3f zmin, zmax;
    for (auto &zone : zones_.zones) {
      if (zone.type == type) {
        zmin << std::min(zone.min.x, zone.max.x),
            std::min(zone.min.y, zone.max.y), std::min(zone.min.z, zone.max.z);
        zmax << std::max(zone.min.x, zone.max.x),
            std::max(zone.min.y, zone.max.y), std::max(zone.min.z, zone.max.z);
        Vec3f tmp = Vec3f::Zero();
        for (int i = 0; i < 3; i++) {
          int j = (i + 1) % 3;
          int k = (i + 2) % 3;
          for (auto zx = zmin(j); zx <= zmax(j); zx += map_res_) {
            for (auto zy = zmin(k); zy <= zmax(k); zy += map_res_) {
              // Attribute the desired value to the surface around zone
              if (surface) {
                tmp(j) = zx;
                tmp(k) = zy;
                tmp(i) = zmin(i) - map_res_ * 1.001;
                map[jps_map_util_->getIndex(jps_map_util_->floatToInt(tmp))] =
                    cell_value;
                tmp(i) = zmax(i) + map_res_ * 1.001;
                map[jps_map_util_->getIndex(jps_map_util_->floatToInt(tmp))] =
                    cell_value;
              // Attribute the desired value to the volume of the zone
              } else {
                for (auto zz = zmin(2); zz <= zmax(2); zz += map_res_) {
                  tmp(0) = zx;
                  tmp(1) = zy;
                  tmp(2) = zz;
                  map[jps_map_util_->getIndex(jps_map_util_->floatToInt(tmp))] =
                      cell_value;
                }
              }
            }
          }
        }
      }
    }
  }

// Get Zones Map
bool Validator::GetZonesMap() {
    ff_msgs::GetFloat srv;
    if (get_resolution_.call(srv)) {
      map_res_ = srv.response.data;
    }


    // Check min and max of keepin zones to use as map boundries
    Vec3f min, max, zmin, zmax;
    min << std::numeric_limits<float>::max(), std::numeric_limits<float>::max(),
                                              std::numeric_limits<float>::max();
    max << std::numeric_limits<float>::min(), std::numeric_limits<float>::min(),
                                              std::numeric_limits<float>::min();
    uint num_keepin = 0;
    for (auto &zone : zones_.zones) {
      if (zone.type == ff_msgs::Zone::KEEPIN) {
        zmin << zone.min.x, zone.min.y, zone.min.z;
        zmax << zone.max.x, zone.max.y, zone.max.z;
        for (int i = 0; i < 3; i++) {
          min(i) = std::min(min(i), zmin(i));
          min(i) = std::min(min(i), zmax(i));
          max(i) = std::max(max(i), zmin(i));
          max(i) = std::max(max(i), zmax(i));
        }
        num_keepin++;
      }
    }
    if (num_keepin == 0) {
      ROS_ERROR("Zero keepin zones!! Plan failed");
      return false;
    }

    // Based on zones boundries and obstacle map resolution, specify dimensions
    min = Vec3f(std::floor(min(0) / map_res_) * map_res_,
                std::floor(min(1) / map_res_) * map_res_,
                std::floor(min(2) / map_res_) * map_res_) - Vec3f::Ones() * map_res_ * 2.0;
    max = Vec3f(std::ceil(max(0) / map_res_) * map_res_,
                std::ceil(max(1) / map_res_) * map_res_,
                std::ceil(max(2) / map_res_) * map_res_) + Vec3f::Ones() * map_res_ * 2.0;


    Vec3f origin = min;
    Vec3f dimf = (max - min) / map_res_;
    Vec3i dim(std::ceil(dimf(0)), std::ceil(dimf(1)), std::ceil(dimf(2)));
    int num_cell = dim(0) * dim(1) * dim(2);

    // Keepin/Keepout zones:
    // To reduce computational load, only the contour of the keepin/keepout
    // zones is defined as occupied, to minimize the number of points that
    // are inflated
    // 0) The voxel map starts with all voxels set to unknown
    // Declare voxel map
    std::vector<signed char> map(num_cell, val_unknown_);
    jps_map_util_.reset(new JPS::VoxelMapUtil());
    jps_map_util_->setMap(origin, dim, map, map_res_);

    // 1) Keepin Zones add contour as occupied
    ProcessZone(map, ff_msgs::Zone::KEEPIN, val_occ_, true);

    // 2) We set the interior of the keepin zones to free, this corrects the
    // case where keepin zones are connected and a contourn was put between them
    ProcessZone(map, ff_msgs::Zone::KEEPIN, val_free_, false);

    // 4) Add keepout zones
    ProcessZone(map, ff_msgs::Zone::KEEPOUT, val_occ_, true);

    // set voxel map using keepin/keepout zones
    jps_map_util_->setMap(origin, dim, map, map_res_);

    // 6) Inflate using the robot radius and the collision distance
    double inflation = map_res_;
    if (get_map_inflation_.call(srv)) {
      inflation = srv.response.data;
    }
    jps_map_util_->dilate(inflation, inflation);     // sets dilating radius
    jps_map_util_->dilating();                       // this dilates the entire map
  return true;
}

// Check that we are within a keep in and outside all keep out zones
Validator::Response Validator::CheckSegment(ff_util::Segment const& msg,
  ff_msgs::FlightMode const& flight_mode, bool face_forward) {
  // Calculate a resample rate that ensures we will never have a large enough
  // stride between setpoints that we could pass through an object. At half a
  // meter per second -- the max velocity -- a 10Hz check would cover 5cm,
  // which is smaller than the radius of the freeflyer.
  ff_util::Segment seg;
  if (ff_util::FlightUtil::Resample(msg, seg, 10.0) != ff_util::SUCCESS) {
    ROS_DEBUG("Could not resample segment at 10Hz");
    return VIOLATES_RESAMPLING;
  }
  // Do some basic checks on the segment before zone validation
  ff_util::SegmentResult check_result = ff_util::FlightUtil::Check(
    ff_util::SegmentCheckMask::CHECK_ALL, seg, flight_mode, face_forward);
  switch (check_result) {
  case ff_util::SegmentResult::ERROR_MINIMUM_FREQUENCY:
    return VIOLATES_MINIMUM_FREQUENCY;
  case ff_util::SegmentResult::ERROR_STATIONARY_ENDPOINT:
    return VIOLATES_STATIONARY_ENDPOINT;
  case ff_util::SegmentResult::ERROR_MINIMUM_NUM_SETPOINTS:
    return VIOLATES_FIRST_IN_PAST;
  case ff_util::SegmentResult::ERROR_TIME_RUNS_BACKWARDS:
    return VIOLATES_MINIMUM_SETPOINTS;
  case ff_util::SegmentResult::ERROR_LIMITS_VEL:
    return VIOLATES_HARD_LIMIT_VEL;
  case ff_util::SegmentResult::ERROR_LIMITS_ACCEL:
    return VIOLATES_HARD_LIMIT_ACCEL;
  case ff_util::SegmentResult::ERROR_LIMITS_OMEGA:
    return VIOLATES_HARD_LIMIT_OMEGA;
  case ff_util::SegmentResult::ERROR_LIMITS_ALPHA:
    return VIOLATES_HARD_LIMIT_ALPHA;
  default:
    break;
  }
  // Now, check each setpoint in the segment against the zones
  ff_util::Segment::reverse_iterator it;
  Vec3f tmp = Vec3f::Zero();
<<<<<<< HEAD
  for (it = seg.rend(); it != seg.rbegin(); it++) {
=======
  for (it = seg.end(); it != seg.begin(); it--) {
>>>>>>> 36a2ea6a
    tmp << it->pose.position.x, it->pose.position.y, it->pose.position.z;
    if (jps_map_util_->isOccupied(jps_map_util_->floatToInt(tmp)))
      return VIOLATES_KEEP_OUT;
    else if (jps_map_util_->isUnKnown(jps_map_util_->floatToInt(tmp)))
      return VIOLATES_KEEP_IN;
  }
  return SUCCESS;
}

// Load the keep in and keepout zones into memory
bool Validator::Init(ros::NodeHandle *nh, ff_util::ConfigServer & cfg) {
  // Create the zone publisher and service getter/setter
  pub_zones_ = nh->advertise<visualization_msgs::MarkerArray>(
    TOPIC_MOBILITY_ZONES, 1, true);
  set_zones_srv_ = nh->advertiseService(SERVICE_MOBILITY_SET_ZONES,
    &Validator::SetZonesCallback, this);
  get_zones_srv_ = nh->advertiseService(SERVICE_MOBILITY_GET_ZONES,
    &Validator::GetZonesCallback, this);
  get_zones_map_srv_ = nh->advertiseService(SERVICE_MOBILITY_GET_ZONES_MAP,
    &Validator::GetZonesMapCallback, this);
  get_resolution_ = nh->serviceClient<ff_msgs::GetFloat>(
    SERVICE_MOBILITY_GET_MAP_RESOLUTION);
  get_map_inflation_ = nh->serviceClient<ff_msgs::GetFloat>(
    SERVICE_MOBILITY_GET_MAP_INFLATION);

  // Check if overwriting is allowed
  zone_file_ = cfg.Get<std::string>("zone_file");
  overwrite_ = cfg.Get<bool>("zone_overwrite");
  // Try and open the zone file. If this doesn't work, that's OK. It just means
  // that we need to wait for them to be updated.
  if (!ff_util::Serialization::ReadFile(zone_file_, zones_)) {
    ROS_WARN_STREAM("Cannot open zone file " << zone_file_);
  } else {
    PublishMarkers();
  }
  // Update map
  GetZonesMap();
  // Success
  return true;
}

// Publish the markers for the keepins and keepouts
void Validator::PublishMarkers() {
  static visualization_msgs::MarkerArray old_markers;
  visualization_msgs::MarkerArray markers;
  visualization_msgs::Marker marker;
  marker.pose.orientation.x = 0;
  marker.pose.orientation.y = 0;
  marker.pose.orientation.z = 0;
  marker.pose.orientation.w = 1;
  marker.header.frame_id = "world";
  marker.header.seq = 0;
  marker.ns = "zone_visualization";
  marker.type = visualization_msgs::Marker::CUBE;
  marker.action = visualization_msgs::Marker::ADD;
  std::vector < ff_msgs::Zone > ::iterator it;
  for (it = zones_.zones.begin(); it != zones_.zones.end(); it++) {
    switch (it->type) {
    case ff_msgs::Zone::KEEPOUT:
      marker.color.a = 0.1;
      marker.color.r = 1.0;
      marker.color.g = 0.0;
      marker.color.b = 0.0;
      break;
    case ff_msgs::Zone::KEEPIN:
      marker.color.a = 0.1;
      marker.color.r = 0.0;
      marker.color.g = 1.0;
      marker.color.b = 0.0;
      break;
    case ff_msgs::Zone::CLUTTER:
      marker.color.a = 0.1;
      marker.color.r = 0.0;
      marker.color.g = 0.0;
      marker.color.b = 1.0;
      break;
    }
    marker.pose.position.x = 0.5 * (it->min.x + it->max.x);
    marker.pose.position.y = 0.5 * (it->min.y + it->max.y);
    marker.pose.position.z = 0.5 * (it->min.z + it->max.z);
    marker.pose.orientation.w = 1.0;
    marker.scale.x = fabs(it->min.x - it->max.x);
    marker.scale.y = fabs(it->min.y - it->max.y);
    marker.scale.z = fabs(it->min.z - it->max.z);
    markers.markers.push_back(marker);
    marker.id++;
  }
  for (uint i = markers.markers.size(); i < old_markers.markers.size(); i++) {
      markers.markers.push_back(old_markers.markers.at(i));
      markers.markers.back().action = visualization_msgs::Marker::DELETE;
  }
  pub_zones_.publish(markers);
  old_markers = markers;
}

// Callback to get the keep in/out zones
bool Validator::GetZonesCallback(
  ff_msgs::GetZones::Request &req, ff_msgs::GetZones::Response &res) {
  res.timestamp = zones_.timestamp;
  res.zones = zones_.zones;
  return true;
}

// Callback to get the keep in/out zones
bool Validator::GetZonesMapCallback(
  ff_msgs::GetOccupancyMap::Request &req, ff_msgs::GetOccupancyMap::Response &res) {
  res.timestamp = zones_.timestamp;
  std::vector<signed char> map = jps_map_util_->getMap();
  res.map.resize(map.size());
  res.map = map;

  Vec3f origin = jps_map_util_->getOrigin();
  res.origin.x = origin[0];
  res.origin.y = origin[1];
  res.origin.z = origin[2];

  Vec3i dim = jps_map_util_->getDim();
  res.dim.x = dim[0];
  res.dim.y = dim[1];
  res.dim.z = dim[2];

  res.resolution = jps_map_util_->getRes();
  return true;
}

// Callback to set the keep in/out zones
bool Validator::SetZonesCallback(
  ff_msgs::SetZones::Request &req, ff_msgs::SetZones::Response &res) {
  // Update the zones
  zones_ = req;
  // If we should write the new zones to a file and use them by default
  if (overwrite_ && !ff_util::Serialization::WriteFile(zone_file_, zones_))
    ROS_WARN_STREAM("Cannot write zone file " << zone_file_);
  // Update visualization
  PublishMarkers();
  // Update map
  GetZonesMap();
  // Send result
  res.success = true;
  return true;
}

}  // namespace choreographer<|MERGE_RESOLUTION|>--- conflicted
+++ resolved
@@ -183,11 +183,7 @@
   // Now, check each setpoint in the segment against the zones
   ff_util::Segment::reverse_iterator it;
   Vec3f tmp = Vec3f::Zero();
-<<<<<<< HEAD
-  for (it = seg.rend(); it != seg.rbegin(); it++) {
-=======
-  for (it = seg.end(); it != seg.begin(); it--) {
->>>>>>> 36a2ea6a
+  for (it = seg.rbegin(); it != seg.rend(); it++) {
     tmp << it->pose.position.x, it->pose.position.y, it->pose.position.z;
     if (jps_map_util_->isOccupied(jps_map_util_->floatToInt(tmp)))
       return VIOLATES_KEEP_OUT;
