/* Copyright (c) 2017, United States Government, as represented by the
 * Administrator of the National Aeronautics and Space Administration.
 *
 * All rights reserved.
 *
 * The Astrobee platform is licensed under the Apache License, Version 2.0
 * (the "License"); you may not use this file except in compliance with the
 * License. You may obtain a copy of the License at
 *
 *     http://www.apache.org/licenses/LICENSE-2.0
 *
 * Unless required by applicable law or agreed to in writing, software
 * distributed under the License is distributed on an "AS IS" BASIS, WITHOUT
 * WARRANTIES OR CONDITIONS OF ANY KIND, either express or implied. See the
 * License for the specific language governing permissions and limitations
 * under the License.
 */

// Command line flags
#include <gflags/gflags.h>
#include <gflags/gflags_completions.h>

// Include RPOS
#include <ros/ros.h>

// Listen for transforms
#include <tf2_ros/transform_listener.h>

// FSW includes
#include <msg_conversions/msg_conversions.h>
#include <ff_util/ff_names.h>
#include <ff_util/ff_flight.h>
#include <ff_util/ff_action.h>
#include <ff_util/ff_serialization.h>
#include <ff_util/config_client.h>

// Primitive actions
#include <ff_msgs/LocalizationAction.h>
#include <ff_msgs/MotionAction.h>

// Eigen C++ includes
#include <Eigen/Dense>
#include <Eigen/Geometry>

// C++ STL includes
#include <iostream>
#include <sstream>
#include <fstream>
#include <string>
#include <memory>

// Gflags
DEFINE_string(ns, "", "Robot namespace");
DEFINE_bool(reset, false, "Reset localization pipeline");
DEFINE_bool(bias, false, "Estimate bias for the localization pipeline");
DEFINE_string(loc, "", "Localization pipeline (no, ml, ar, hr)");
DEFINE_string(mode, "nominal", "Flight mode");
DEFINE_string(planner, "trapezoidal", "Path planning algorithm");
DEFINE_bool(ff, false, "Plan in face-forward mode");
DEFINE_double(rate, 1.0, "Segment sampling rate");
DEFINE_double(vel, -1.0, "Desired velocity");
DEFINE_double(accel, -1.0, "Desired acceleration");
DEFINE_double(omega, -1.0, "Desired angular velocity");
DEFINE_double(alpha, -1.0, "Desired angular acceleration");
DEFINE_double(tolerance_pos, -1.0, "Tolerance for position accuracy");
DEFINE_bool(move, false, "Send move command");
DEFINE_bool(stop, false, "Send stop command");
DEFINE_bool(idle, false, "Send idle command");
DEFINE_bool(prep, false, "Send prep command");
DEFINE_bool(novalidate, false, "Don't validate the segment before running");
DEFINE_bool(nocollision, false, "Don't check for collisions during action");
DEFINE_bool(nobootstrap, false, "Don't move to the starting station on execute");
DEFINE_bool(noimmediate, false, "Don't execute immediately");
DEFINE_bool(replan, false, "Enable replanning");
DEFINE_bool(timesync, false, "Enable time synchronization");
DEFINE_string(rec, "", "Plan and record to this file.");
DEFINE_string(exec, "", "Execute a given segment");
DEFINE_string(pos, "", "Desired position in cartesian format 'X Y Z' (meters)");
DEFINE_string(att, "", "Desired attitude in angle-axis format 'angle X Y Z'");
DEFINE_double(wait, 0.0, "Defer move by given amount in seconds (needs -noimmediate)");
DEFINE_double(connect, 30.0, "Action connect timeout");
DEFINE_double(active, 30.0, "Action active timeout");
DEFINE_double(response, 30.0, "Action response timeout");
DEFINE_double(deadline, -1.0, "Action deadline timeout");

// Avoid sending the command multiple times
bool sent_ = false;

// Generic completion function
void MResultCallback(ff_util::FreeFlyerActionState::Enum result_code,
  ff_msgs::MotionResultConstPtr const& result) {
  switch (result_code) {
  // Result will be a null pointer
  case ff_util::FreeFlyerActionState::Enum::TIMEOUT_ON_CONNECT:
    std::cout << "Timeout on connecting to action" << std::endl;
    break;
  case ff_util::FreeFlyerActionState::Enum::TIMEOUT_ON_ACTIVE:
    std::cout << "Timeout on action going active" << std::endl;
    break;
  case ff_util::FreeFlyerActionState::Enum::TIMEOUT_ON_RESPONSE:
    std::cout << "Timeout on receiving a response" << std::endl;
    break;
  case ff_util::FreeFlyerActionState::Enum::TIMEOUT_ON_DEADLINE:
    std::cout << "Timeout on result deadline" << std::endl;
    break;
  // Result expected
  case ff_util::FreeFlyerActionState::Enum::SUCCESS:
    if (!FLAGS_rec.empty()) {
      ff_msgs::MotionGoal msg;
      msg.command = ff_msgs::MotionGoal::EXEC;
      msg.flight_mode = FLAGS_mode;
      msg.segment = result->segment;
      if (!ff_util::Serialization::WriteFile(FLAGS_rec, msg))
        std::cout << std::endl << "Segment saved to " << FLAGS_rec;
      else
        std::cout << std::endl << "Segment not saved";
    }
  case ff_util::FreeFlyerActionState::Enum::PREEMPTED:
  case ff_util::FreeFlyerActionState::Enum::ABORTED: {
    std::cout << std::endl << "Result: " << result->fsm_result
              << " (response: " << result->response << ")" << std::endl;
  }
  default:
    break;
  }
  ros::shutdown();
}

// Mobility feedback
void MFeedbackCallback(ff_msgs::MotionFeedbackConstPtr const& feedback) {
  std::cout << '\r' << std::flush;
  std::cout << std::fixed << std::setprecision(2)
    << "POS: " << 1000.00 * feedback->progress.error_position << " mm "
    << "ATT: " << 57.2958 * feedback->progress.error_attitude << " deg "
    << "VEL: " << 1000.00 * feedback->progress.error_velocity << " mm/s "
    << "OMEGA: " << 57.2958 * feedback->progress.error_omega << " deg/s "
    << "[" << feedback->state.fsm_state << "]   ";
}

// Switch feedback
void SFeedbackCallback(ff_msgs::LocalizationFeedbackConstPtr const& feedback) {}

// Switch result
void SResultCallback(ff_util::FreeFlyerActionState::Enum result_code,
  ff_msgs::LocalizationResultConstPtr const& result,
  tf2_ros::Buffer * tf_buffer_,
  ff_util::FreeFlyerActionClient<ff_msgs::MotionAction> * action) {
  // Setup a new mobility goal
  ff_msgs::MotionGoal goal;
  goal.flight_mode = FLAGS_mode;
  // Rest of the goal depends on result
  switch (result_code) {
  case ff_util::FreeFlyerActionState::SUCCESS: {
    // Idle command
    if (FLAGS_idle) {
      goal.command = ff_msgs::MotionGoal::IDLE;
    // Stop command
    } else if (FLAGS_stop) {
      goal.command = ff_msgs::MotionGoal::STOP;
    // Stop command
    } else if (FLAGS_prep) {
      goal.command = ff_msgs::MotionGoal::PREP;
    // Obtain the current state
    } else if (FLAGS_move) {
      goal.command = ff_msgs::MotionGoal::MOVE;
      geometry_msgs::PoseStamped state;
      try {
        std::string ns = FLAGS_ns;
        geometry_msgs::TransformStamped tfs = tf_buffer_->lookupTransform(
          std::string(FRAME_NAME_WORLD),
          (ns.empty() ? "body" : ns + "/" + std::string(FRAME_NAME_BODY)),
          ros::Time(0));
        state.header = tfs.header;
<<<<<<< HEAD
        state.pose = ros_transform_to_ros_pose(tfs.transform);
=======
        state.pose = msg_conversions::ros_transform_to_ros_pose(tfs.transform);
>>>>>>> f7a3b848
      } catch (tf2::TransformException &ex) {
        std::cout << "Could not query the pose of the robot: "
                  << ex.what() << std::endl;
        ros::shutdown();
      }
      // Manipulate timestamp to cause deferral
      state.header.stamp += ros::Duration(FLAGS_wait);
      // Parse and modify the position
      std::string str_p = FLAGS_pos;
      if (!str_p.empty()) {
        std::istringstream iss_p(str_p);
        std::vector<double> vec_p {
          std::istream_iterator<double>(iss_p),
          std::istream_iterator<double>()
        };
        if (vec_p.size() > 0) state.pose.position.x = vec_p[0];
        if (vec_p.size() > 1) state.pose.position.y = vec_p[1];
        if (vec_p.size() > 2) state.pose.position.z = vec_p[2];
      }
      // Parse the attitude - roll, pitch then yaw
      std::string str_a = FLAGS_att;
      if (!str_a.empty()) {
        // Parse double vector from string
        std::istringstream iss_a(str_a);
        std::vector<double> vec_a {
          std::istream_iterator<double>(iss_a),
          std::istream_iterator<double>()
        };
        // Convert the axis angle input to a quaternion
        Eigen::AngleAxisd aa(0.0, Eigen::Vector3d(0.0, 0.0, 0.0));
        if (vec_a.size() == 1) {
          Eigen::Quaterniond q0(state.pose.orientation.w, state.pose.orientation.x,
            state.pose.orientation.y, state.pose.orientation.z);
          Eigen::Vector3d x(1, 0, 0);
          Eigen::Vector3d p = q0.matrix()*x;
          p(2) = 0;
          p.normalize();
          double alpha = vec_a[0] - std::atan2(p(1), p(0));
          Eigen::Quaterniond qz(std::cos(0.5*alpha), 0, 0, std::sin(0.5*alpha));
          Eigen::Quaterniond qd = qz*q0;
          Eigen::Vector3d p_check = qd.matrix()*x;
          p_check(2) = 0;
          Eigen::Vector3d p_check2(std::cos(alpha), std::sin(alpha), 0);
          // End check
          state.pose.orientation = msg_conversions::eigen_to_ros_quat(qd);
        } else if (vec_a.size() == 4) {
          aa.angle() = vec_a[0];
          aa.axis().x() = vec_a[1];
          aa.axis().y() = vec_a[2];
          aa.axis().z() = vec_a[3];
          Eigen::Quaterniond q(aa);
          state.pose.orientation = msg_conversions::eigen_to_ros_quat(q);
        } else if (vec_a.size() > 0) {
          std::cout << "Invalid axis-angle format passed to -att. "
            << "Four elements required. Aborting" << std::endl;
          break;
        }
      }
      // Package up and send the move goal
      goal.states.push_back(state);
    // Execute command
    } else if (!FLAGS_exec.empty()) {
      if (!ff_util::Serialization::ReadFile(FLAGS_exec, goal)) {
        std::cout << "Segment not loaded from file " << FLAGS_exec << std::endl;
        break;
      }
    // We don't actually have a motion goal
    } else {
      std::cout << "Result: SUCCESS" << std::endl;
      std::cout << "Message: " << result->fsm_result << std::endl;
      break;
    }
    // Try and send the goal
    if (!action->SendGoal(goal))
      std::cout << "Mobility client did not accept goal" << std::endl;
    else
      return;
  }
  case ff_util::FreeFlyerActionState::PREEMPTED:
    std::cout << "Error: PREEMPTED" << std::endl;
    break;
  case ff_util::FreeFlyerActionState::ABORTED:
    std::cout << "Error: ABORTED" << std::endl;
    std::cout << "Reason: " << result->fsm_result << std::endl;
    break;
  case ff_util::FreeFlyerActionState::TIMEOUT_ON_CONNECT:
    std::cout << "Error: TIMEOUT_ON_CONNECT" << std::endl;
    break;
  case ff_util::FreeFlyerActionState::TIMEOUT_ON_ACTIVE:
    std::cout << "Error: TIMEOUT_ON_ACTIVE" << std::endl;
    break;
  case ff_util::FreeFlyerActionState::TIMEOUT_ON_RESPONSE:
    std::cout << "Error: TIMEOUT_ON_RESPONSE" << std::endl;
    break;
  case ff_util::FreeFlyerActionState::TIMEOUT_ON_DEADLINE:
    std::cout << "Error: TIMEOUT_ON_DEADLINE" << std::endl;
    break;
  default:
    std::cout << "Error: UNKNOWN" << std::endl;
    break;
  }
  ros::shutdown();
}

// Ensure all clients are connected
void ConnectedCallback(tf2_ros::Buffer * tf_buffer_,
  ff_util::FreeFlyerActionClient<ff_msgs::LocalizationAction> * client_s_,
  ff_util::FreeFlyerActionClient<ff_msgs::MotionAction> * client_t_) {
  // Check to see if connected
  if (!client_s_->IsConnected()) return;  // Switch
  if (!client_t_->IsConnected()) return;  // Mobility
  if (sent_)                     return;  // Avoid calling twice
  else
    sent_ = true;
  // Package up and send the move goal
  if (!FLAGS_loc.empty() || FLAGS_bias || FLAGS_reset) {
    ff_msgs::LocalizationGoal goal;
    if (!FLAGS_loc.empty()) {
      goal.command = ff_msgs::LocalizationGoal::COMMAND_SWITCH_PIPELINE;
      goal.pipeline = FLAGS_loc;
    }
    if (FLAGS_reset)
      goal.command = ff_msgs::LocalizationGoal::COMMAND_RESET_FILTER;
    if (FLAGS_bias)
      goal.command = ff_msgs::LocalizationGoal::COMMAND_ESTIMATE_BIAS;
    if (!client_s_->SendGoal(goal))
      std::cout << "Localization client did not accept goal" << std::endl;
    return;
  }
  // Fake a switch result to trigger the releop action
  SResultCallback(ff_util::FreeFlyerActionState::SUCCESS, nullptr,
    tf_buffer_, client_t_);
}

// Main entry point for application
int main(int argc, char *argv[]) {
  // Initialize a ros node
  ros::init(argc, argv, "teleop", ros::init_options::AnonymousName);
  // Gather some data from the command
  google::SetUsageMessage("Usage: rosrun mobility teleop <opts>");
  google::SetVersionString("1.0.0");
  google::ParseCommandLineFlags(&argc, &argv, true);
  // Some simple checks
  uint8_t mode1 = 0, mode2 = 0;
  if (!FLAGS_exec.empty()) mode1++;
  if (FLAGS_idle) mode1++;
  if (FLAGS_stop) mode1++;
  if (FLAGS_move) mode1++;
  if (FLAGS_prep) mode1++;
  if (!FLAGS_loc.empty()) mode2++;
  if (FLAGS_bias) mode2++;
  if (FLAGS_reset) mode2++;
  // Check we have specified one of the required switches
  if (mode1 == 0 && mode2 == 0) {
    std::cout << "You must specify at least one of "
      << "-bias, -reset, -loc, -move, -stop, -idle, -exec <segment>" << std::endl;
    return 1;
  }
  if (mode1 > 1) {
    std::cout << "You can only specify one of "
      << "-move, -stop, -idle, or -exec <segment>" << std::endl;
    return 1;
  }
  if (mode2 > 1) {
    std::cout << "You can only specify one of "
      << "-loc -bias or -reset" << std::endl;
    return 1;
  }

  if (FLAGS_planner != "trapezoidal" && FLAGS_planner != "qp") {
    std::cout << "The planner must be either trapezoidal or qp." << std::endl;
    return 1;
  }
  if (FLAGS_move && FLAGS_pos.empty() && FLAGS_att.empty()) {
    std::cout << "The move flag must also have a pos / att flag" << std::endl;
    return 1;
  }
  if (FLAGS_connect <= 0.0) {
    std::cout << "Your connect timeout must be positive" << std::endl;
    return 1;
  }
  if (FLAGS_active <= 0.0) {
    std::cout << "Your active timeout must be positive" << std::endl;
    return 1;
  }
  if (FLAGS_response <= 0.0) {
    std::cout << "Your response timeout must be positive" << std::endl;
    return 1;
  }
  // Action clients
  ff_util::FreeFlyerActionClient<ff_msgs::LocalizationAction> client_s_;
  ff_util::FreeFlyerActionClient<ff_msgs::MotionAction> client_t_;
  // Create a node handle
  ros::NodeHandle nh(std::string("/") + FLAGS_ns);
  // TF2 Subscriber
  tf2_ros::Buffer tf_buffer_;
  tf2_ros::TransformListener tfListener(tf_buffer_);
  // Setup SWITCH action
  client_s_.SetConnectedTimeout(FLAGS_connect);
  client_s_.SetActiveTimeout(FLAGS_active);
  client_s_.SetResponseTimeout(FLAGS_response);
  if (FLAGS_deadline > 0)
    client_s_.SetDeadlineTimeout(FLAGS_deadline);
  client_s_.SetFeedbackCallback(std::bind(
    SFeedbackCallback, std::placeholders::_1));
  client_s_.SetResultCallback(std::bind(
    SResultCallback, std::placeholders::_1, std::placeholders::_2,
    &tf_buffer_, &client_t_));
  client_s_.SetConnectedCallback(std::bind(ConnectedCallback,
    &tf_buffer_, &client_s_, &client_t_));
  client_s_.Create(&nh, ACTION_LOCALIZATION_MANAGER_LOCALIZATION);
  // Setup MOBILITY action
  client_t_.SetConnectedTimeout(FLAGS_connect);
  client_t_.SetActiveTimeout(FLAGS_active);
  client_t_.SetResponseTimeout(FLAGS_response);
  if (FLAGS_deadline > 0)
    client_t_.SetDeadlineTimeout(FLAGS_deadline);
  client_t_.SetFeedbackCallback(std::bind(
    MFeedbackCallback, std::placeholders::_1));
  client_t_.SetResultCallback(std::bind(
    MResultCallback, std::placeholders::_1, std::placeholders::_2));
  client_t_.SetConnectedCallback(std::bind(ConnectedCallback,
    &tf_buffer_, &client_s_, &client_t_));
  client_t_.Create(&nh, ACTION_MOBILITY_MOTION);
  // For moves and executes check that we are configured correctly
  if (FLAGS_move || !FLAGS_exec.empty()) {
    ff_util::ConfigClient cfg(&nh, NODE_CHOREOGRAPHER);
    if (FLAGS_vel   > 0) cfg.Set<double>("desired_vel", FLAGS_vel);
    if (FLAGS_accel > 0) cfg.Set<double>("desired_accel", FLAGS_accel);
    if (FLAGS_omega > 0) cfg.Set<double>("desired_omega", FLAGS_omega);
    if (FLAGS_alpha > 0) cfg.Set<double>("desired_alpha", FLAGS_alpha);
    if (FLAGS_rate  > 0) cfg.Set<double>("desired_rate", FLAGS_rate);
    if (FLAGS_tolerance_pos > 0) cfg.Set<double>("tolerance_pos", FLAGS_tolerance_pos);
    cfg.Set<bool>("enable_collision_checking", !FLAGS_nocollision);
    cfg.Set<bool>("enable_validation", !FLAGS_novalidate);
    cfg.Set<bool>("enable_bootstrapping", !FLAGS_nobootstrap);
    cfg.Set<bool>("enable_immediate", !FLAGS_noimmediate);
    cfg.Set<bool>("enable_timesync", FLAGS_timesync);
    cfg.Set<bool>("enable_replanning", FLAGS_replan);
    cfg.Set<bool>("enable_faceforward", FLAGS_ff);
    if (!FLAGS_planner.empty())
      cfg.Set<std::string>("planner", FLAGS_planner);
    if (!cfg.Reconfigure()) {
      std::cout << "Could not reconfigure the choreographer node " << std::endl;
      ros::shutdown();
    }
  }
  // Synchronous mode
  ros::spin();
  // Finish commandline flags
  google::ShutDownCommandLineFlags();
  // Make for great success
  return 0;
}<|MERGE_RESOLUTION|>--- conflicted
+++ resolved
@@ -171,11 +171,7 @@
           (ns.empty() ? "body" : ns + "/" + std::string(FRAME_NAME_BODY)),
           ros::Time(0));
         state.header = tfs.header;
-<<<<<<< HEAD
-        state.pose = ros_transform_to_ros_pose(tfs.transform);
-=======
         state.pose = msg_conversions::ros_transform_to_ros_pose(tfs.transform);
->>>>>>> f7a3b848
       } catch (tf2::TransformException &ex) {
         std::cout << "Could not query the pose of the robot: "
                   << ex.what() << std::endl;
