--- conflicted
+++ resolved
@@ -198,13 +198,10 @@
 max_vl_buffer_size = 10
 -- AR ~1 Hz
 max_ar_buffer_size = 10
-<<<<<<< HEAD
 -- SM ~10Hz
 max_sm_buffer_size = 20
-=======
 -- DL ~1 Hz
 max_dl_buffer_size = 10
->>>>>>> 012da91a
 -- Other
 verbose = false 
 fatal_failures = true
