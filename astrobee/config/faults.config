-- Copyright (c) 2017, United States Government, as represented by the
-- Administrator of the National Aeronautics and Space Administration.
--
-- All rights reserved.
--
-- The Astrobee platform is licensed under the Apache License, Version 2.0
-- (the "License"); you may not use this file except in compliance with the
-- License. You may obtain a copy of the License at
--
--     http://www.apache.org/licenses/LICENSE-2.0
--
-- Unless required by applicable law or agreed to in writing, software
-- distributed under the License is distributed on an "AS IS" BASIS, WITHOUT
-- WARRANTIES OR CONDITIONS OF ANY KIND, either express or implied. See the
-- License for the specific language governing permissions and limitations
-- under the License.

-- Autogenerated from FMECA! DO NOT CHANGE!

arm = {
  {id=63, key="INITIALIZATION_FAILED", description="Arm Initialization Failed"},
}

all = {
  {id=87, key="UNKNOWN_FAULT_KEY", description="Unknown Fault Key"},
}

access_control = {
  {id=72, key="INITIALIZATION_FAILED", description="Access Control Initialization Failed"},
}

executive = {
  {id=70, key="INITIALIZATION_FAILED", description="Executive Initialization Failed"},
}

data_bagger = {
  {id=85, key="INITIALIZATION_FAILED", description="Data Bagger Initialization Failed"},
}

llp_cpu_mem_monitor = {
<<<<<<< HEAD
  {id=72, key="INITIALIZATION_FAILED", description="LLP CPU Monitor Initialization Failed"},
  {id=86, key="LOAD_TOO_HIGH", description="LLP CPU load too high"},
  {id=97, key="MEMORY_USAGE_TOO_HIGH", description="LLP Memory usage too high"},
  {id=100, key="TEMPERATURE_TOO_HIGH", description="LLP Temperature too high"},
=======
  {id=74, key="INITIALIZATION_FAILED", description="LLP CPU Monitor Initialization Failed"},
  {id=88, key="LOAD_TOO_HIGH", description="LLP CPU load too high"},
  {id=99, key="MEMORY_USAGE_TOO_HIGH", description="LLP Memory usage too high"},
  {id=102, key="TEMPERATURE_TOO_HIGH", description="LLP Temperature too high"},
>>>>>>> 7a2f6a46
}

llp_disk_monitor = {
  {id=77, key="INITIALIZATION_FAILED", description="LLP Disk Monitor Initialization Failed"},
  {id=91, key="DISK_CONFIG_INVALID", description="LLP Disk conifg not valid"},
  {id=93, key="DISK_USAGE_HIGH", description="LLP Disk usage getting high"},
  {id=96, key="DISK_USAGE_TOO_HIGH", description="LLP Disk usage too high"},
}

image_sampler = {
  {id=83, key="INITIALIZATION_FAILED", description="Image Sampler Initialization Failed"},
}

mlp_disk_monitor = {
  {id=78, key="INITIALIZATION_FAILED", description="MLP Disk Monitor Initialization Failed"},
  {id=92, key="DISK_CONFIG_INVALID", description="MLP Disk config not valid"},
  {id=94, key="DISK_USAGE_HIGH", description="MLP Disk usage getting high"},
  {id=97, key="DISK_USAGE_TOO_HIGH", description="MLP Disk usage too high"},
}

mlp_cpu_mem_monitor = {
<<<<<<< HEAD
  {id=73, key="INITIALIZATION_FAILED", description="MLP CPU Monitor Initialization Failed"},
  {id=87, key="LOAD_TOO_HIGH", description="MLP CPU load too high"},
  {id=98, key="MEMORY_USAGE_TOO_HIGH", description="MLP Memory usage too high"},
  {id=101, key="TEMPERATURE_TOO_HIGH", description="MLP Temperature too high"},
=======
  {id=75, key="INITIALIZATION_FAILED", description="MLP CPU Monitor Initialization Failed"},
  {id=89, key="LOAD_TOO_HIGH", description="MLP CPU load too high"},
  {id=100, key="MEMORY_USAGE_TOO_HIGH", description="MLP Memory usage too high"},
  {id=103, key="TEMPERATURE_TOO_HIGH", description="MLP Temperature too high"},
>>>>>>> 7a2f6a46
}

sys_monitor = {
  {id=107, key="TIME_DIFF_TOO_HIGH", description="Time difference between mlp and llp too high"},
}

optical_flow_nodelet = {
}

marker_tracking = {
}

localization_node = {
}

handrail_detect = {
}

localization_manager = {
  {id=64, key="INITIALIZATION_FAILED", description="Localization Manager Initialization Failed"},
  {id=119, key="LOCALIZATION_PIPELINE_UNSTABLE", description="Localization pipeline is not producing registration or features."},
  {id=121, key="ESTIMATE_CONFIDENCE_TOO_LOW", description="Estimator confidence too low for too long"},
}

dds_ros_bridge = {
  {id=73, key="INITIALIZATION_FAILED", description="DDS ROS Bridge Initialization Failed"},
}

mapper = {
  {id=82, key="INITIALIZATION_FAILED", description="Mapper Initialization Failed"},
}

planner_qp = {
  {id=80, key="INITIALIZATION_FAILED", description="QP Planner Initialization Failed"},
}

planner_trapezoidal = {
  {id=81, key="INITIALIZATION_FAILED", description="Trapezoidal Planner Initialization Failed"},
}

choreographer = {
  {id=69, key="INITIALIZATION_FAILED", description="Choreographer Initialization Failed"},
}

laser = {
}

eps_driver = {
}

perching_arm = {
  {id=62, key="INITIALIZATION_FAILED", description="Perching Arm Initialization Failed"},
}

framestore = {
  {id=84, key="INITIALIZATION_FAILED", description="Frame Store Initialization Failed"},
}

pmc_actuator = {
}

flashlight_front = {
}

nav_cam = {
}

flashlight_aft = {
}

pico_driver = {
  {id=61, key="INITIALIZATION_FAILED", description="PicoFlexx Initialization Failed"},
  {id=126, key="NO_COMMUNICATION_HAZCAM", description="Unable to communicate with the Hazcam"},
}

dock_cam = {
}

ctl = {
  {id=54, key="INITIALIZATION_FAILED", description="Control Initialization Failed"},
  {id=135, key="KINETIC_ENERGY_INCREASING", description="Kinetic energy increasing in stopping mode"},
}

imu_aug = {
  {id=56, key="INITIALIZATION_FAILED", description="IMU Augmentor Initialization Failed"},
}

graph_loc = {
  {id=55, key="INITIALIZATION_FAILED", description="Graph Localizer Initialization Failed"},
  {id=137, key="POSE_ESTIMATE_NON_PHYSICAL", description="Pose estimate non-physical"},
}

fam = {
  {id=57, key="INITIALIZATION_FAILED", description="FAM Initialization Failed"},
}

speed_cam = {
  {id=10, key="VELOCITY_TOO_HIGH", description="Velocity too high"},
  {id=58, key="INITIALIZATION_FAILED", description="Speedcam Initialization Failed"},
  {id=128, key="NO_COMMUNICATION_SPEEDCAM", description="Unable to communicate with the Speedcam"},
}

epson_imu = {
  {id=114, key="IMU_ACCEL_ABOVE_LIMITS", description="IMU acceleration above limits"},
  {id=146, key="BAD_GYRO_DATA", description="IMU returns bad gyro data"},
  {id=147, key="IMU_OVERTEMP", description="IMU overtemp"},
  {id=148, key="SELF_TEST_FAULT_CODE", description="IMU Fault code - Self test"},
  {id=149, key="HARDWARE_ERROR_FAULT_CODE", description="IMU Fault code - Hardware error"},
  {id=151, key="BAD_ACCEL_DATA", description="IMU returns bad accel data"},
  {id=152, key="NO_IMU_DATA_PACKETS", description="Loss of data packets from IMU"},
}

dock = {
  {id=86, key="INITIALIZATION_FAILED", description="Docker Initialization Failed"},
}
<|MERGE_RESOLUTION|>--- conflicted
+++ resolved
@@ -38,17 +38,10 @@
 }
 
 llp_cpu_mem_monitor = {
-<<<<<<< HEAD
-  {id=72, key="INITIALIZATION_FAILED", description="LLP CPU Monitor Initialization Failed"},
-  {id=86, key="LOAD_TOO_HIGH", description="LLP CPU load too high"},
-  {id=97, key="MEMORY_USAGE_TOO_HIGH", description="LLP Memory usage too high"},
-  {id=100, key="TEMPERATURE_TOO_HIGH", description="LLP Temperature too high"},
-=======
   {id=74, key="INITIALIZATION_FAILED", description="LLP CPU Monitor Initialization Failed"},
   {id=88, key="LOAD_TOO_HIGH", description="LLP CPU load too high"},
   {id=99, key="MEMORY_USAGE_TOO_HIGH", description="LLP Memory usage too high"},
   {id=102, key="TEMPERATURE_TOO_HIGH", description="LLP Temperature too high"},
->>>>>>> 7a2f6a46
 }
 
 llp_disk_monitor = {
@@ -70,17 +63,10 @@
 }
 
 mlp_cpu_mem_monitor = {
-<<<<<<< HEAD
-  {id=73, key="INITIALIZATION_FAILED", description="MLP CPU Monitor Initialization Failed"},
-  {id=87, key="LOAD_TOO_HIGH", description="MLP CPU load too high"},
-  {id=98, key="MEMORY_USAGE_TOO_HIGH", description="MLP Memory usage too high"},
-  {id=101, key="TEMPERATURE_TOO_HIGH", description="MLP Temperature too high"},
-=======
   {id=75, key="INITIALIZATION_FAILED", description="MLP CPU Monitor Initialization Failed"},
   {id=89, key="LOAD_TOO_HIGH", description="MLP CPU load too high"},
   {id=100, key="MEMORY_USAGE_TOO_HIGH", description="MLP Memory usage too high"},
   {id=103, key="TEMPERATURE_TOO_HIGH", description="MLP Temperature too high"},
->>>>>>> 7a2f6a46
 }
 
 sys_monitor = {
