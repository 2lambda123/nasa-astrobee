-- Copyright (c) 2017, United States Government, as represented by the
-- Administrator of the National Aeronautics and Space Administration.
--
-- All rights reserved.
--
-- The Astrobee platform is licensed under the Apache License, Version 2.0
-- (the "License"); you may not use this file except in compliance with the
-- License. You may obtain a copy of the License at
--
--     http://www.apache.org/licenses/LICENSE-2.0
--
-- Unless required by applicable law or agreed to in writing, software
-- distributed under the License is distributed on an "AS IS" BASIS, WITHOUT
-- WARRANTIES OR CONDITIONS OF ANY KIND, either express or implied. See the
-- License for the specific language governing permissions and limitations
-- under the License.
--
-- Basic system monitor config stuff

-- System monitor will check to make sure all heartbeats have started at the
-- end of this start up time. Any heartbeats that haven't shown up will
-- trigger the corresponding heartbeat missing fault

require "context"

startup_time_sec = 30
reload_nodelet_timeout_sec = 8
heartbeat_pub_rate_sec = 5

-- Name of node used to calculate time difference between the mlp and the llp.
-- The node specified should be running on the llp as the system monitor runs
-- on the mlp
time_diff_node = "imu_aug"

-- Threshold used to trigger time drift fault
time_drift_thres_sec = 0.25

-- Types of nodelets. Used for loading nodelets.
<<<<<<< HEAD
nodelet_types={
                {name="access_control", type="access_control/AccessControl"},
                {name="executive", type="executive/Executive"},
                {name="llp_cpu_mem_monitor", type="cpu_mem_monitor/CpuMemMonitor"},
                {name="mlp_cpu_mem_monitor", type="cpu_mem_monitor/CpuMemMonitor"},
                {name="llp_disk_monitor", type="disk_monitor/DiskMonitor"},
                {name="mlp_disk_monitor", type="disk_monitor/DiskMonitor"},
                {name="image_sampler", type="image_sampler/ImageSampler"},
                {name="mapper", type="mapper/MapperNodelet"},
                {name="planner_qp", type="planner_qp/Planner"},
                {name="choreographer", type="choreographer/ChoreographerNodelet"},
                {name="planner_trapezoidal", type="planner_trapezoidal/PlannerTrapezoidalNodelet"},
                {name="optical_flow_nodelet", type="lk_optical_flow_node/LKOpticalFlowNodelet"},
                {name="localization_node", type="localization_node/LocalizationNodelet"},
                {name="marker_tracking", type="marker_tracking_node/MarkerTrackingNodelet"},
                {name="handrail_detect", type="handrail_detect/HandrailDetect"},
                {name="localization_manager", type="localization_manager/LocalizationManagerNodelet"},
                {name="laser", type="laser/laserNodelet"},
                {name="epson_imu", type="epson_imu/EpsonImuNodelet"},
                {name="eps_driver", type="eps_driver/EpsDriverNode"},
                {name="framestore", type="description/FrameStore"},
                {name="pmc_actuator", type="pmc_actuator/PmcActuatorNodelet"},
                {name="flashlight_aft", type="flashlight/FlashlightNodelet"},
                {name="flashlight_front", type="flashlight/FlashlightNodelet"},
                {name="dock_cam", type="is_camera/CameraNodelet"},
                {name="nav_cam", type="is_camera/CameraNodelet"},
                {name="speed_cam", type="speed_cam/SpeedCamNode"},
                {name="pico_driver", type="pico_driver/PicoDriverNodelet"},
                {name="ctl", type="ctl/CtlNodelet"},
                {name="graph_loc", type="graph_localizer/GraphLocalizerNodelet"},
                {name="imu_aug", type="imu_augmentor/ImuAugmentorNodelet"},
                {name="fam", type="fam/FamNodelet"},
                {name="arm", type="arm/ArmNodelet"},
                {name="dock", type="dock/DockNodelet"}}
=======
-- Not listed nodes are calibration_dock_cam, calibration_imu,
-- calibration_nav_cam, ground_truth_localizer, and vive 
nodelet_info={
                {name="access_control", manager="mlp_management", type="access_control/AccessControl"},
                {name="arm", manager="mlp_arm", type="arm/ArmNodelet"},
                {name="astrobee_astrobee_bridge", manager="mlp_multibridge", type="dds_ros_bridge/AstrobeeAstrobeeBridge"},
                {name="choreographer", manager="mlp_mobility", type="choreographer/ChoreographerNodelet"},
                {name="ctl", manager="llp_gnc", type="ctl/ctl"},
                {name="data_bagger", manager="mlp_recording", type="data_bagger/DataBagger"},
                {name="dds_ros_bridge", manager="mlp_communications", type="dds_ros_bridge/DdsRosBridge"},
                {name="dock", manager="mlp_dock", type="dock/DockNodelet"},
                {name="dock_cam", manager="mlp_vision", type="is_camera/camera"},
                {name="eps_driver", manager="llp_i2c", type="eps_driver/EpsDriverNode"},
                {name="epson_imu", manager="llp_imu", type="epson_imu/EpsonImuNodelet"},
                {name="executive", manager="mlp_management", type="executive/Executive"},
                {name="fam", manager="llp_gnc", type="fam/fam"},
                {name="flashlight_aft", manager="llp_i2c", type="flashlight/FlashlightNodelet"},
                {name="flashlight_front", manager="llp_i2c", type="flashlight/FlashlightNodelet"},
                {name="framestore", manager="mlp_mobility", type="mobility/FrameStore"},
                {name="graph_loc", manager="mlp_graph_localization", type="graph_localizer/GraphLocalizerNodelet"},
                {name="handrail_detect", manager="mlp_depth_cam", type="handrail_detect/HandrailDetect"},
                {name="image_sampler", manager="mlp_localization", type="image_sampler/ImageSampler"},
                {name="imu_aug", manager="llp_imu_aug", type="imu_augmentor/ImuAugmentorNodelet"},
                {name="laser", manager="llp_i2c", type="laser/LaserNodelet"},
                {name="light_flow", manager="llp_lights", type="light_flow/LightFlowNodelet"},
                {name="llp_cpu_mem_monitor", manager="llp_monitors", type="cpu_mem_monitor/CpuMemMonitor"},
                {name="llp_disk_monitor", manager="llp_monitors", type="disk_monitor/DiskMonitor"},
                {name="localization_manager", manager="mlp_localization", type="localization_manager/LocalizationManagerNodelet"},
                {name="localization_node", manager="mlp_vision", type="localization_node/LocalizationNodelet"},
                {name="mapper", manager="mlp_mapper", type="mapper/MapperNodelet"},
                {name="marker_tracking", manager="mlp_vision", type="marker_tracking_node/MarkerTrackingNodelet"},
                {name="mlp_cpu_mem_monitor", manager="mlp_monitors", type="cpu_mem_monitor/CpuMemMonitor"},
                {name="mlp_disk_monitor", manager="mlp_monitors", type="disk_monitor/DiskMonitor"},
                {name="nav_cam", manager="mlp_vision", type="is_camera/camera"},
                {name="optical_flow_nodelet", manager="mlp_vision", type="lk_optical_flow_node/LKOpticalFlowNodelet"},
                {name="perch", manager="mlp_perch", type="perch/PerchNodelet"},
                {name="perching_arm", manager="mlp_serial", type="perching_arm/PerchingArmNode"},
                {name="pico_driver", manager="mlp_depth_cam", type="pico_driver/PicoDriverNodelet"},
                {name="planner_qp", manager="mlp_depth_cam", type="planner_qp/Planner"},
                {name="planner_trapezoidal", manager="mlp_mobility", type="planner_trapezoidal/PlannerTrapezoidalNodelet"},
                {name="pmc_actuator", manager="llp_pmc", type="pmc_actuator/PmcActuatorNodelet"},
                {name="signal_lights", manager="llp_lights", type="signal_lights/SignalLightsNodelet"},
                {name="speed_cam", manager="llp_serial", type="speed_cam/SpeedCamNode"},
                {name="states", manager="mlp_states", type="states/StatesNodelet"}}
>>>>>>> ff3287b8

-- Keep constant with Command Args message file

BOOL = 0
DOUBLE = 1
FLOAT = 2
INT = 3
LONGLONG = 4
STRING = 5
VEC3d = 6
MAT33f = 7

-- Value helper function. Used to convert a value into a Lua table that helps
-- the system monitor read in the correct value type
function double(val)
  return {DOUBLE, val}
end

-- Value helper function. Used to convert a value into a Lua table that helps
-- the system monitor read in the correct value type
function float(val)
  return {FLOAT, val}
end

-- Value helper function. Used to convert a value into a Lua table that helps
-- the system monitor read in the correct value type
function int(val)
  return {INT, val}
end

-- Value helper function. Used to convert a value into a Lua table that helps
-- the system monitor read in the correct value type
function longlong(val)
  return {LONGLONG, val}
end

-- Value helper function. Used to convert values into a Lua table that helps
-- the system monitor read in the correct value type
function vec3d(v1, v2, v3)
  return {VEC3d, v1, v2, v3}
end

-- Value helper function. Used to convert values into a Lua table that helps
-- the system monitor read in the correct value type
function mat33f(v1, v2, v3, v4, v5, v6, v7, v8, v9)
  return {MAT33f, v1, v2, v3, v4, v5, v6, v7, v8, v9}
end

-- Response helper function. Used to convert a command into a lua table that is
-- easy for the system monitor to read in. The first argument should be the
-- name of the command and the remaining arguments should be the command
-- arguments. If the type of an argument is not a boolean or string, call the
-- corresponding function in this function call. For example if the argument is
-- a float, a function call would look something like this:
-- command(armPanAndTilt, float(35.6), float(-21.25))
function command(...)
  cmd = {}
  local num = select("#", ...)

  if (num < 1) then
    return cmd
  end

  -- First argument should be the name
  local cmd_name = select(1, ...)
  cmd.name = cmd_name

  -- Rest of the arguments are the arguments to the command
  -- If there are no arguments, there are no arguments to the command
  if (num > 1) then
    cmd.args = {}

    local tmp_val
    -- Skip command name
    for i=2,num do
      tmp_val = select(i, ...)
      -- Table already made with type and value
      if type(tmp_val) == "table" then
        table.insert(cmd.args, tmp_val)
      elseif type(tmp_val) == "boolean" then
        table.insert(cmd.args, {BOOL, tmp_val})
      elseif type(tmp_val) == "string" then
        table.insert(cmd.args, {STRING, tmp_val})
      end
    end
  end

  return cmd
end<|MERGE_RESOLUTION|>--- conflicted
+++ resolved
@@ -36,42 +36,6 @@
 time_drift_thres_sec = 0.25
 
 -- Types of nodelets. Used for loading nodelets.
-<<<<<<< HEAD
-nodelet_types={
-                {name="access_control", type="access_control/AccessControl"},
-                {name="executive", type="executive/Executive"},
-                {name="llp_cpu_mem_monitor", type="cpu_mem_monitor/CpuMemMonitor"},
-                {name="mlp_cpu_mem_monitor", type="cpu_mem_monitor/CpuMemMonitor"},
-                {name="llp_disk_monitor", type="disk_monitor/DiskMonitor"},
-                {name="mlp_disk_monitor", type="disk_monitor/DiskMonitor"},
-                {name="image_sampler", type="image_sampler/ImageSampler"},
-                {name="mapper", type="mapper/MapperNodelet"},
-                {name="planner_qp", type="planner_qp/Planner"},
-                {name="choreographer", type="choreographer/ChoreographerNodelet"},
-                {name="planner_trapezoidal", type="planner_trapezoidal/PlannerTrapezoidalNodelet"},
-                {name="optical_flow_nodelet", type="lk_optical_flow_node/LKOpticalFlowNodelet"},
-                {name="localization_node", type="localization_node/LocalizationNodelet"},
-                {name="marker_tracking", type="marker_tracking_node/MarkerTrackingNodelet"},
-                {name="handrail_detect", type="handrail_detect/HandrailDetect"},
-                {name="localization_manager", type="localization_manager/LocalizationManagerNodelet"},
-                {name="laser", type="laser/laserNodelet"},
-                {name="epson_imu", type="epson_imu/EpsonImuNodelet"},
-                {name="eps_driver", type="eps_driver/EpsDriverNode"},
-                {name="framestore", type="description/FrameStore"},
-                {name="pmc_actuator", type="pmc_actuator/PmcActuatorNodelet"},
-                {name="flashlight_aft", type="flashlight/FlashlightNodelet"},
-                {name="flashlight_front", type="flashlight/FlashlightNodelet"},
-                {name="dock_cam", type="is_camera/CameraNodelet"},
-                {name="nav_cam", type="is_camera/CameraNodelet"},
-                {name="speed_cam", type="speed_cam/SpeedCamNode"},
-                {name="pico_driver", type="pico_driver/PicoDriverNodelet"},
-                {name="ctl", type="ctl/CtlNodelet"},
-                {name="graph_loc", type="graph_localizer/GraphLocalizerNodelet"},
-                {name="imu_aug", type="imu_augmentor/ImuAugmentorNodelet"},
-                {name="fam", type="fam/FamNodelet"},
-                {name="arm", type="arm/ArmNodelet"},
-                {name="dock", type="dock/DockNodelet"}}
-=======
 -- Not listed nodes are calibration_dock_cam, calibration_imu,
 -- calibration_nav_cam, ground_truth_localizer, and vive 
 nodelet_info={
@@ -116,7 +80,6 @@
                 {name="signal_lights", manager="llp_lights", type="signal_lights/SignalLightsNodelet"},
                 {name="speed_cam", manager="llp_serial", type="speed_cam/SpeedCamNode"},
                 {name="states", manager="mlp_states", type="states/StatesNodelet"}}
->>>>>>> ff3287b8
 
 -- Keep constant with Command Args message file
 
