-- Copyright (c) 2017, United States Government, as represented by the
-- Administrator of the National Aeronautics and Space Administration.
--
-- All rights reserved.
--
-- The Astrobee platform is licensed under the Apache License, Version 2.0
-- (the "License"); you may not use this file except in compliance with the
-- License. You may obtain a copy of the License at
--
--     http://www.apache.org/licenses/LICENSE-2.0
--
-- Unless required by applicable law or agreed to in writing, software
-- distributed under the License is distributed on an "AS IS" BASIS, WITHOUT
-- WARRANTIES OR CONDITIONS OF ANY KIND, either express or implied. See the
-- License for the specific language governing permissions and limitations
-- under the License.

-- Basic data bagger config stuff

-- The data bagger queries ros for the available topics. The topics need to be
-- advertised before they can be queried so the data bagger will wait the 
-- startup_time_secs_ before querying ros.

-- Time used to tell the data bagger how long to wait after startup before
-- querying the ROS system for the available topics.
startup_time_secs = 20

<<<<<<< HEAD
bags_save_directory = "/data/bags"
bag_size_bytes = 96*1024*1024
=======
bags_save_directory = "/data/bags/"
bag_size_bytes = 5*96*1024*1024
>>>>>>> 6d8f094a

default_topics = {{topic="gnc/ctl/traj", downlink="immediate", frequency=-1},
                  {topic="gnc/ekf", downlink="immediate", frequency=-1},
                  {topic="sparse_mapping/pose", downlink="immediate", frequency=-1},
                  {topic="graph_loc/state", downlink="immediate", frequency=-1},
                  {topic="hw/eps/battery/bottom_left/state", downlink="immediate", frequency=-1},
                  {topic="hw/eps/battery/bottom_left/temp", downlink="immediate", frequency=-1},
                  {topic="hw/eps/battery/bottom_right/state", downlink="immediate", frequency=-1},
                  {topic="hw/eps/battery/bottom_right/temp", downlink="immediate", frequency=-1},
                  {topic="hw/eps/battery/top_left/state", downlink="immediate", frequency=-1},
                  {topic="hw/eps/battery/top_left/temp", downlink="immediate", frequency=-1},
                  {topic="hw/eps/battery/top_right/state", downlink="immediate", frequency=-1},
                  {topic="hw/eps/battery/top_right/temp", downlink="immediate", frequency=-1},
                  {topic="hw/eps/dock", downlink="immediate", frequency=-1},
                  {topic="hw/eps/housekeeping", downlink="immediate", frequency=-1},
                  {topic="hw/eps/power_state", downlink="immediate", frequency=-1},
                  {topic="mgt/executive/agent_state", downlink="immediate", frequency=-1},
                  {topic="mgt/executive/plan_status", downlink="immediate", frequency=-1},
                  {topic="mgt/sys_monitor/state", downlink="immediate", frequency=-1},
                  {topic="mgt/cpu_monitor/state", downlink="immediate", frequency=-1},
                  {topic="mob/state", downlink="immediate", frequency=-1},
                  {topic="command", downlink="immediate", frequency=-1},
                  {topic="mgt/ack", downlink="immediate", frequency=-1},
                  {topic="mgt/sys_monitor/time_sync", downlink="immediate", frequency=-1},
                  {topic="gs/gs_manager/ack", downlink="immediate", frequency=-1},
                  {topic="gs/gs_manager/config", downlink="immediate", frequency=-1},
                  {topic="gs/gs_manager/state", downlink="immediate", frequency=-1},
                  {topic="rosout", downlink="immediate", frequency=-1},
                  {topic="robot_name", downlink="immediate", frequency=-1}}

require "context"<|MERGE_RESOLUTION|>--- conflicted
+++ resolved
@@ -25,13 +25,8 @@
 -- querying the ROS system for the available topics.
 startup_time_secs = 20
 
-<<<<<<< HEAD
-bags_save_directory = "/data/bags"
-bag_size_bytes = 96*1024*1024
-=======
 bags_save_directory = "/data/bags/"
 bag_size_bytes = 5*96*1024*1024
->>>>>>> 6d8f094a
 
 default_topics = {{topic="gnc/ctl/traj", downlink="immediate", frequency=-1},
                   {topic="gnc/ekf", downlink="immediate", frequency=-1},
