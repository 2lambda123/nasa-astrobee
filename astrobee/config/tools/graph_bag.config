--- conflicted
+++ resolved
@@ -33,9 +33,5 @@
 -- graph_localizer_simulator
 optimization_time = 0.30
 -- Other
-<<<<<<< HEAD
 save_optical_flow_images = false
-=======
-save_optical_flow_images = false
-log_relative_time = false
->>>>>>> c8496660
+log_relative_time = false