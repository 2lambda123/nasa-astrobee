-- Copyright (c) 2017, United States Government, as represented by the
-- Administrator of the National Aeronautics and Space Administration.
--
-- All rights reserved.
--
-- The Astrobee platform is licensed under the Apache License, Version 2.0
-- (the "License"); you may not use this file except in compliance with the
-- License. You may obtain a copy of the License at
--
--     http://www.apache.org/licenses/LICENSE-2.0
--
-- Unless required by applicable law or agreed to in writing, software
-- distributed under the License is distributed on an "AS IS" BASIS, WITHOUT
-- WARRANTIES OR CONDITIONS OF ANY KIND, either express or implied. See the
-- License for the specific language governing permissions and limitations
-- under the License.

-- Unless you are on a high performance machine, ie. not in a virtualized
-- environment, with a decent processor and graphics card, enabling any
-- camera rendering (wide angle or depth) will consume significant resources.

-- If we are running a faster-than-realtime simulation, then we are likely
-- going to need to disable our cameras to achieve the required performance.

disable_cameras_on_speedup = true;

-- Increasing the camera sample rate incurs a high rendering and serialization
-- cost. Setting the rate to zero effectively disables the camera. By default
-- we only enable the haz_cam, because it's needed for obstacle detection.

<<<<<<< HEAD
-- Set to true to enable sci cam continous picture taking at startup
sci_cam_continuous_picture_taking = false;
nav_cam_rate = 15.0;
dock_cam_rate = 1.0;
perch_cam_rate = 1.0;
haz_cam_rate = 1.0;
sci_cam_rate   = 1.0;
=======
nav_cam_rate   = 0.0;
dock_cam_rate  = 0.0;
perch_cam_rate = 5.0;
haz_cam_rate   = 5.0;
>>>>>>> 6d8f094a
<|MERGE_RESOLUTION|>--- conflicted
+++ resolved
@@ -28,17 +28,7 @@
 -- cost. Setting the rate to zero effectively disables the camera. By default
 -- we only enable the haz_cam, because it's needed for obstacle detection.
 
-<<<<<<< HEAD
--- Set to true to enable sci cam continous picture taking at startup
-sci_cam_continuous_picture_taking = false;
-nav_cam_rate = 15.0;
-dock_cam_rate = 1.0;
-perch_cam_rate = 1.0;
-haz_cam_rate = 1.0;
-sci_cam_rate   = 1.0;
-=======
 nav_cam_rate   = 0.0;
 dock_cam_rate  = 0.0;
 perch_cam_rate = 5.0;
-haz_cam_rate   = 5.0;
->>>>>>> 6d8f094a
+haz_cam_rate   = 5.0;