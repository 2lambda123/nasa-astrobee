<!-- Copyright (c) 2017, United States Government, as represented by the     -->
<!-- Administrator of the National Aeronautics and Space Administration.     -->
<!--                                                                         -->
<!-- All rights reserved.                                                    -->
<!--                                                                         -->
<!-- The Astrobee platform is licensed under the Apache License, Version 2.0 -->
<!-- (the "License"); you may not use this file except in compliance with    -->
<!-- the License. You may obtain a copy of the License at                    -->
<!--                                                                         -->
<!--     http://www.apache.org/licenses/LICENSE-2.0                          -->
<!--                                                                         -->
<!-- Unless required by applicable law or agreed to in writing, software     -->
<!-- distributed under the License is distributed on an "AS IS" BASIS,       -->
<!-- WITHOUT WARRANTIES OR CONDITIONS OF ANY KIND, either express or         -->
<!-- implied. See the License for the specific language governing            -->
<!-- permissions and limitations under the License.                          -->

<launch>
  <arg name="output_bagfile"/>             
  <arg name="terminal" default="" />
<<<<<<< HEAD
  <node pkg="rosbag" type="record" name="recorder" output="screen" launch-prefix="$(arg terminal)" args="/graph_loc/state /graph_loc/graph /sparse_mapping/pose /ar_tag/pose /gnc/ekf /imu_bias_tester/pose /loc/depth/odom -O $(arg output_bagfile)"/>
=======
  <node pkg="rosbag" type="record" name="recorder" output="screen" launch-prefix="$(arg terminal)" args="/graph_loc/state /graph_loc/graph /sparse_mapping/pose /loc/ml/features /loc/of/features /ar_tag/pose /gnc/ekf /imu_bias_tester/pose /loc/depth/odom -O $(arg output_bagfile)"/>
>>>>>>> 2ffae0b9
</launch><|MERGE_RESOLUTION|>--- conflicted
+++ resolved
@@ -18,9 +18,5 @@
 <launch>
   <arg name="output_bagfile"/>             
   <arg name="terminal" default="" />
-<<<<<<< HEAD
-  <node pkg="rosbag" type="record" name="recorder" output="screen" launch-prefix="$(arg terminal)" args="/graph_loc/state /graph_loc/graph /sparse_mapping/pose /ar_tag/pose /gnc/ekf /imu_bias_tester/pose /loc/depth/odom -O $(arg output_bagfile)"/>
-=======
   <node pkg="rosbag" type="record" name="recorder" output="screen" launch-prefix="$(arg terminal)" args="/graph_loc/state /graph_loc/graph /sparse_mapping/pose /loc/ml/features /loc/of/features /ar_tag/pose /gnc/ekf /imu_bias_tester/pose /loc/depth/odom -O $(arg output_bagfile)"/>
->>>>>>> 2ffae0b9
 </launch>