# Copyright (c) 2017, United States Government, as represented by the
# Administrator of the National Aeronautics and Space Administration.
#
# All rights reserved.
#
# The Astrobee platform is licensed under the Apache License, Version 2.0
# (the "License"); you may not use this file except in compliance with the
# License. You may obtain a copy of the License at
#
#     http://www.apache.org/licenses/LICENSE-2.0
#
# Unless required by applicable law or agreed to in writing, software
# distributed under the License is distributed on an "AS IS" BASIS, WITHOUT
# WARRANTIES OR CONDITIONS OF ANY KIND, either express or implied. See the
# License for the specific language governing permissions and limitations
# under the License.

from utilities.utilities import *


def generate_launch_description():
    return LaunchDescription([
        launch_arg("robot",  default_value=os.getenv("ASTROBEE_ROBOT", "sim"),description="Robot name"),
        launch_arg("world",  default_value=os.getenv("ASTROBEE_WORLD", "iss"),
                            description="World name"),

        launch_arg("ns",     default_value="",    description="Robot namespace prefix"),
        launch_arg("output", default_value="log", description="Where nodes should log"),
        launch_arg("spurn",  default_value="",    description="Prevent a specific node"),
        launch_arg("nodes",  default_value="",    description="Launch specific nodes"),
        launch_arg("extra",  default_value="",    description="Inject additional node"),
        launch_arg("debug",  default_value="",    description="Debug node group"),

        # Physics engine options: ode (gazebo default), bullet, simbody, dart
        launch_arg("physics", default_value="ode",   description="Choose physics engine"),
        launch_arg("sim",     default_value="local", description="SIM IP address"),
        launch_arg("llp",     default_value="local", description="LLP IP address"),
        launch_arg("mlp",     default_value="local", description="MLP IP address"),
        launch_arg("rec",     default_value="",      description="Record local data "),
        launch_arg("dds",     default_value="true",  description="Enable DDS"),
        launch_arg("gtloc",   default_value="false", description="Use Ground Truth Localizer"),
        launch_arg("perch",   default_value="false", description="Start in the perch position"),
        # General options
        launch_arg("gviz",   default_value="false",  description="Start GNC visualizer"),
        launch_arg("rviz",   default_value="false",  description="Start Rviz visualization"),
        launch_arg("sviz",   default_value="false",  description="Start Gazebo visualization"),
        launch_arg("rqt",    default_value="false",  description="Start user interface"),
        launch_arg("gds",    default_value="false",  description="Start GDS"),
        launch_arg("agent1", default_value="Queen",  description="GDS Agent1"),
        launch_arg("agent2", default_value="Bumble", description="GDS Agent2"),
        launch_arg("agent3", default_value="Honey",  description="GDS Agent3"),
        launch_arg("vmware", default_value="true",   description="Enable vmware"),
        launch_arg("speed",  default_value="1",      description="Speed multiplier"),
        launch_arg("sdebug", default_value="false",  description="Debug simulator "),
        launch_arg("stats",  default_value="false",  description="Message statistics"),
        # Debug-specific options
        launch_arg("default_robot", default_value="true", description="Insert default robot "),
        # Default starting pose based on scenario
        # Perch mode assumes ISS world
        launch_arg("pose", default_value="9.92 -9.54 4.50 0 0 0 1",
                           condition=IfCondition(LaunchConfiguration("perch"))),
        # Default is using JPM Berth 1, for Berth 2 use: '9.817 -10.312 4.293 1 0 0 0'
        launch_arg("pose", default_value="9.816 -9.806 4.293 0 0 0 1",
                           condition=LaunchConfigurationEquals("world", "iss")),
        launch_arg("pose", default_value="0 0 -0.7 0 0 0 1",
                           condition=LaunchConfigurationEquals("world", "granite")),
        # Multi-robot simulation
        launch_arg("honey", default_value="false", description="Insert honey robot"),
        launch_arg("bumble", default_value="false", description="Insert bumble robot"),
        launch_arg("queen", default_value="false", description="Insert queen robot"),
        launch_arg("honey_pose",  default_value="11 -7 4.8 0 0 0 1",  description="Overwrite honey's pose"),
        launch_arg("bumble_pose", default_value="11 -4 4.8 0 0 0 1",  description="Overwrite bumble's pose"),
        launch_arg("queen_pose",  default_value="11 -10 4.8 0 0 0 1", description="Use to overwrite queen's pose"),
        # Make sure all environment variables are set for controller
        # Override the robot and world environment variables all the time. The
        # environment variables are the default if they are set. So in this
        # case we are overriding the environment variables with themselves.
        # Ros launch arguments override the environment variable which is what
        # this will do.
        SetEnvironmentVariable(name="ASTROBEE_ROBOT", value=os.getenv("ASTROBEE_ROBOT", LaunchConfiguration("robot"))),
        SetEnvironmentVariable(name="ASTROBEE_WORLD", value=os.getenv("ASTROBEE_WORLD", LaunchConfiguration("world"))),
        SetEnvironmentVariable(name="ASTROBEE_CONFIG_DIR",    value=os.getenv("ASTROBEE_CONFIG_DIR",    get_path("config"))),
        SetEnvironmentVariable(name="ASTROBEE_RESOURCE_DIR",  value=os.getenv("ASTROBEE_RESOURCE_DIR",  get_path("resources"))),
        SetEnvironmentVariable(name="ROSCONSOLE_CONFIG_FILE", value=os.getenv("ROSCONSOLE_CONFIG_FILE", get_path("resources/logging.config"))),

        # Declare our global logging format
        SetEnvironmentVariable(name="RCUTILS_CONSOLE_OUTPUT_FORMAT",
            value="[{severity} {time}] [{name}]: {message} ({function_name}() at {file_name}:{line_number})"),
        # Always launch on the local machine
        #   <group>
        #     <machine name ="local" address="localhost" default="true"/>
        # Start the descriptions (ISS, dock, granite) for visualization purposes
        IncludeLaunchDescription(
            get_launch_file("launch/controller/descriptions.launch.py"),
            launch_arguments={"world": LaunchConfiguration("world")}.items(),
        ),
        # Start ground controller services
        IncludeLaunchDescription(
            get_launch_file("launch/controller/stats.launch.py"),
            condition=IfCondition(LaunchConfiguration("stats")),
        ),
        IncludeLaunchDescription(
            get_launch_file("launch/controller/gviz.launch.py"),
            condition=IfCondition(LaunchConfiguration("gviz")),
        ),
        IncludeLaunchDescription(
            get_launch_file("launch/controller/gds.launch.py"),
            condition=IfCondition(LaunchConfiguration("gds")),
            launch_arguments={
                "world": LaunchConfiguration("world"),
                "agent1": LaunchConfiguration("agent1"),
                "agent2": LaunchConfiguration("agent2"),
                "agent3": LaunchConfiguration("agent3"),
            }.items(),
        ),
        IncludeLaunchDescription(
            get_launch_file("launch/controller/rqt.launch.py"),
            condition=IfCondition(LaunchConfiguration("rqt")),
        ),
        IncludeLaunchDescription(
            get_launch_file("launch/controller/rviz.launch.py"),
            condition=IfCondition(LaunchConfiguration("rviz")),
            launch_arguments={"world": LaunchConfiguration("world")}.items(),
        ),
        # Launch a recorder for this robot
        IncludeLaunchDescription(
            get_launch_file("launch/controller/bagrecord.launch.py"),
            condition=LaunchConfigurationNotEquals("rec", ""),
            launch_arguments={"bag": LaunchConfiguration("rec")}.items(),
        ),
        #   <!-- Allow the simulator to be optionally launched remotely-->
        #   <!-- Connect and update environment variables if required -->
        #   <machine unless="$(eval arg('sim')=='local')" name="sim_server" default="true"
        #            address="$(arg sim)" user="astrobee" password="astrobee" timeout="10"/>
        # Update the environment variables relating to absolute paths
        SetEnvironmentVariable(name="ASTROBEE_CONFIG_DIR",
                               value=os.getenv("ASTROBEE_CONFIG_DIR", "/home/astrobee/native/config"),
                               condition=LaunchConfigurationNotEquals("sim", "local")),
        SetEnvironmentVariable(name="ASTROBEE_RESOURCE_DIR",
<<<<<<< HEAD
                               value=os.getenv("ASTROBEE_RESOURCE_DIR", "home/astrobee/native/resources"),
=======
                               value=os.getenv("ASTROBEE_RESOURCE_DIR", "/home/astrobee/native/resources"),
>>>>>>> 14b8468b
                               condition=LaunchConfigurationNotEquals("sim", "local")),
        SetEnvironmentVariable(name="ROSCONSOLE_CONFIG_FILE",
                               value=os.getenv("ROSCONSOLE_CONFIG_FILE", "/home/astrobee/native/resources/logging.config"),
                               condition=LaunchConfigurationNotEquals("sim", "local")),

        SetEnvironmentVariable(name="DISPLAY", value=":0",
                               condition=LaunchConfigurationNotEquals("sim", "local")),
        SetEnvironmentVariable(name="ROS_IP", value=LaunchConfiguration("sim"),
                               condition=LaunchConfigurationNotEquals("sim", "local")),
        # Start the simulator
        IncludeLaunchDescription(
            get_launch_file("launch/controller/sim_start.launch.py"),
            launch_arguments={
                "world"  : LaunchConfiguration("world"),
                "sviz"   : LaunchConfiguration("sviz"),
                "vmware" : LaunchConfiguration("vmware"),
                "speed"  : LaunchConfiguration("speed"),
                "debug"  : LaunchConfiguration("debug"),
                "physics": LaunchConfiguration("physics"),
            }.items(),
        ),
        # Auto-inert platform #1 at a desired initial location
        IncludeLaunchDescription(
            get_launch_file("launch/spawn.launch.py"),
            launch_arguments={
                "robot" : LaunchConfiguration("robot"),      # Type of robot
                "world" : LaunchConfiguration("world"),      # Execution context
                "ns"    : LaunchConfiguration("ns"),         # Robot namespace
                "output": LaunchConfiguration("output"),     # Output for logging
                "pose"  : LaunchConfiguration("pose"),       # Initial robot pose
                "spurn" : LaunchConfiguration("spurn"),      # Prevent node
                "nodes" : LaunchConfiguration("nodes"),      # Launch node group
                "extra" : LaunchConfiguration("extra"),      # Inject extra nodes
                "debug" : LaunchConfiguration("debug"),      # Debug a node set
                "sim"   : LaunchConfiguration("sim"),        # SIM IP address
                "llp"   : LaunchConfiguration("llp"),        # LLP IP address
                "mlp"   : LaunchConfiguration("mlp"),        # MLP IP address
                "dds"   : LaunchConfiguration("dds"),        # Enable DDS
                "gtloc" : LaunchConfiguration("gtloc"),      # Use Ground Truth Localizer
            }.items(),
            condition=IfCondition(LaunchConfiguration("default_robot")),
        ),
        # Auto-insert honey at a canned location
        IncludeLaunchDescription(
            get_launch_file("launch/spawn.launch.py"),
            launch_arguments={
                "robot" : LaunchConfiguration("robot"),      # Type of robot
                "world" : LaunchConfiguration("world"),      # Execution context
                "ns"    : "honey",                           # Robot namespace
                "output": LaunchConfiguration("output"),     # Output for logging
                "pose"  : LaunchConfiguration("honey_pose"), # Initial robot pose
                "spurn" : LaunchConfiguration("spurn"),      # Prevent node
                "nodes" : LaunchConfiguration("nodes"),      # Launch node group
                "extra" : LaunchConfiguration("extra"),      # Inject extra nodes
                "debug" : LaunchConfiguration("debug"),      # Debug a node set
                "sim"   : LaunchConfiguration("sim"),        # SIM IP address
                "llp"   : LaunchConfiguration("llp"),        # LLP IP address
                "mlp"   : LaunchConfiguration("mlp"),        # MLP IP address
                "dds"   : LaunchConfiguration("dds"),        # Enable DDS
                "gtloc" : LaunchConfiguration("gtloc"),      # Use Ground Truth Localizer
            }.items(),
            condition=IfCondition(LaunchConfiguration("honey")),
        ),
        # Auto-insert bumble at a canned location
        IncludeLaunchDescription(
            get_launch_file("launch/spawn.launch.py"),
            launch_arguments={
                "robot" : LaunchConfiguration("robot"),       # Type of robot
                "world" : LaunchConfiguration("world"),       # Execution context
                "ns"    : "bumble",                           # Robot namespace
                "output": LaunchConfiguration("output"),      # Output for logging
                "pose"  : LaunchConfiguration("bumble_pose"), # Initial robot pose
                "spurn" : LaunchConfiguration("spurn"),       # Prevent node
                "nodes" : LaunchConfiguration("nodes"),       # Launch node group
                "extra" : LaunchConfiguration("extra"),       # Inject extra nodes
                "debug" : LaunchConfiguration("debug"),       # Debug a node set
                "sim"   : LaunchConfiguration("sim"),         # SIM IP address
                "llp"   : LaunchConfiguration("llp"),         # LLP IP address
                "mlp"   : LaunchConfiguration("mlp"),         # MLP IP address
                "dds"   : LaunchConfiguration("dds"),         # Enable DDS
                "gtloc" : LaunchConfiguration("gtloc"),       # Use Ground Truth Localizer
            }.items(),
            condition=IfCondition(LaunchConfiguration("bumble")),
        ),
        # Auto-insert queen at a canned location
        IncludeLaunchDescription(
            get_launch_file("launch/spawn.launch.py"),
            launch_arguments={
                "robot" : LaunchConfiguration("robot"),       # Type of robot
                "world" : LaunchConfiguration("world"),       # Execution context
                "ns"    : "queen",                            # Robot namespace
                "output": LaunchConfiguration("output"),      # Output for logging
                "pose"  : LaunchConfiguration("queen_pose"),  # Initial robot pose
                "spurn" : LaunchConfiguration("spurn"),       # Prevent node
                "nodes" : LaunchConfiguration("nodes"),       # Launch node group
                "extra" : LaunchConfiguration("extra"),       # Inject extra nodes
                "debug" : LaunchConfiguration("debug"),       # Debug a node set
                "sim"   : LaunchConfiguration("sim"),         # SIM IP address
                "llp"   : LaunchConfiguration("llp"),         # LLP IP address
                "mlp"   : LaunchConfiguration("mlp"),         # MLP IP address
                "dds"   : LaunchConfiguration("dds"),         # Enable DDS
                "gtloc" : LaunchConfiguration("gtloc"),       # Use Ground Truth Localizer
            }.items(),
            condition=IfCondition(LaunchConfiguration("queen")),
        ),
        # ExecuteProcess(
        #     cmd=[[
        #         FindExecutable(name='ros2'),
        #         " service call ",
        #         "/gnc/ekf/init_bias ",
        #         "/init/bias/msg ",
        #         '"{}"',
        #     ]],
        #     shell=True
        # )
        ]
    )<|MERGE_RESOLUTION|>--- conflicted
+++ resolved
@@ -137,11 +137,7 @@
                                value=os.getenv("ASTROBEE_CONFIG_DIR", "/home/astrobee/native/config"),
                                condition=LaunchConfigurationNotEquals("sim", "local")),
         SetEnvironmentVariable(name="ASTROBEE_RESOURCE_DIR",
-<<<<<<< HEAD
-                               value=os.getenv("ASTROBEE_RESOURCE_DIR", "home/astrobee/native/resources"),
-=======
                                value=os.getenv("ASTROBEE_RESOURCE_DIR", "/home/astrobee/native/resources"),
->>>>>>> 14b8468b
                                condition=LaunchConfigurationNotEquals("sim", "local")),
         SetEnvironmentVariable(name="ROSCONSOLE_CONFIG_FILE",
                                value=os.getenv("ROSCONSOLE_CONFIG_FILE", "/home/astrobee/native/resources/logging.config"),
