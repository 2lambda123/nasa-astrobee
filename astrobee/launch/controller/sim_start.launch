<!-- Copyright (c) 2017, United States Government, as represented by the     -->
<!-- Administrator of the National Aeronautics and Space Administration.     -->
<!--                                                                         -->
<!-- All rights reserved.                                                    -->
<!--                                                                         -->
<!-- The Astrobee platform is licensed under the Apache License, Version 2.0 -->
<!-- (the "License"); you may not use this file except in compliance with    -->
<!-- the License. You may obtain a copy of the License at                    -->
<!--                                                                         -->
<!--     http://www.apache.org/licenses/LICENSE-2.0                          -->
<!--                                                                         -->
<!-- Unless required by applicable law or agreed to in writing, software     -->
<!-- distributed under the License is distributed on an "AS IS" BASIS,       -->
<!-- WITHOUT WARRANTIES OR CONDITIONS OF ANY KIND, either express or         -->
<!-- implied. See the License for the specific language governing            -->
<!-- permissions and limitations under the License.                          -->

<launch>
  <arg name="world" default="iss" />
  <arg name="sviz" default="false" />
  <arg name="vmware" default="true" />
  <arg name="speed" default="1" />
  <arg name="debug" default="false" />
  <!-- Fix for running in vmware with DRI -->
  <env if="$(arg vmware)" name="SVGA_VGPU10" value="0" />
  <!-- Launch the requested world -->
  <include file="$(find astrobee_gazebo)/launch/start_simulation.launch">
    <arg name="world" value="$(find astrobee_gazebo)/worlds/$(arg world).world"/>
    <arg name="gui" value="$(arg sviz)"/>
    <arg name="speed" value="$(arg speed)" />
    <arg name="debug" value="$(arg debug)" />
  </include>
<<<<<<< HEAD
  <!-- Spawn a single dock (disabled for REALM)     -->
  <include file="$(find astrobee_gazebo)/launch/spawn_dock.launch"/>

=======
>>>>>>> 972b78b6
</launch><|MERGE_RESOLUTION|>--- conflicted
+++ resolved
@@ -30,10 +30,5 @@
     <arg name="speed" value="$(arg speed)" />
     <arg name="debug" value="$(arg debug)" />
   </include>
-<<<<<<< HEAD
-  <!-- Spawn a single dock (disabled for REALM)     -->
-  <include file="$(find astrobee_gazebo)/launch/spawn_dock.launch"/>
 
-=======
->>>>>>> 972b78b6
 </launch>