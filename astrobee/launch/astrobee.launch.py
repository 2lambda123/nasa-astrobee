# Copyright (c) 2017, United States Government, as represented by the
# Administrator of the National Aeronautics and Space Administration.
#
# All rights reserved.
#
# The Astrobee platform is licensed under the Apache License, Version 2.0
# (the "License"); you may not use this file except in compliance with the
# License. You may obtain a copy of the License at
#
#     http://www.apache.org/licenses/LICENSE-2.0
#
# Unless required by applicable law or agreed to in writing, software
# distributed under the License is distributed on an "AS IS" BASIS, WITHOUT
# WARRANTIES OR CONDITIONS OF ANY KIND, either express or implied. See the
# License for the specific language governing permissions and limitations
# under the License.


from utilities.utilities import *


def generate_launch_description():
<<<<<<< HEAD
    robot_description = Command(['xacro ', get_path('urdf/model.urdf.xacro', 'description'),
                        ' world:="',      LaunchConfiguration('world'),
                        '" top_aft:="',   LaunchConfiguration('top_aft'),
                        '" bot_aft:="',   LaunchConfiguration('bot_aft'),
                        '" bot_front:="', LaunchConfiguration('bot_front'), 
                        '" ns:="_',       LaunchConfiguration('ns'),
                        '" prefix:="',    LaunchConfiguration('ns'), '/"' ])

=======
>>>>>>> 8fdbacbc
    return LaunchDescription([
        # Context options (NB: THESE ARE OVERRIDDEN BY ENVIRONMENT VARIABLES)   -->
        # Set world and world correctly; environment variable over rule default -->
        DeclareLaunchArgument("robot", default_value=os.getenv("ASTROBEE_ROBOT", "p4d")),
        DeclareLaunchArgument("world", default_value=os.getenv("ASTROBEE_WORLD", "granite")),

        DeclareLaunchArgument("ns",    default_value=""),     # Robot namespace
        DeclareLaunchArgument("spurn", default_value=""),     # Prevent a specific node
        DeclareLaunchArgument("nodes", default_value=""),     # Launch specific nodes
        DeclareLaunchArgument("extra", default_value=""),     # Inject an additional node
        DeclareLaunchArgument("debug", default_value=""),     # Debug node group
        DeclareLaunchArgument("dds",   default_value="true"), # Enable DDS
        
        # Remaining options
        DeclareLaunchArgument("output",  default_value="log"),    # Output to screen or log
        DeclareLaunchArgument("gtloc",   default_value="false"),  # Use Ground Truth Localizer
        DeclareLaunchArgument("drivers", default_value="true"),   # Should we launch drivers?
        DeclareLaunchArgument("sim",     default_value="local"),  # SIM IP address
        DeclareLaunchArgument("llp",     default_value="local"),  # LLP IP address
        DeclareLaunchArgument("mlp",     default_value="local"),  # MLP IP address

        # Payload options
        DeclareLaunchArgument("top_aft",   default_value="perching_arm"), # Payload bays
        DeclareLaunchArgument("bot_aft",   default_value="empty"),        # Payload bays
        DeclareLaunchArgument("bot_front", default_value="empty"),        # Payload bays

        # Simulation options only -->
        DeclareLaunchArgument("pose", default_value="0 0 0 0 0 0 1"),  # Initial pose (sim only)

        # Path to the bag file
        DeclareLaunchArgument("bag", default_value=""),

        # Set the TF prefix, create a robot description and joint state publisher
<<<<<<< HEAD
        Node(
            package="robot_state_publisher",
            namespace="",
            executable="robot_state_publisher",
            name="robot_state_publisher",
            parameters=[{'robot_description': ParameterValue(robot_description) }],
        ),
=======
        # Node(
        #     package="robot_state_publisher",
        #     namespace="",
        #     executable="robot_state_publisher",
        #     name="astrobee_state_publisher",
        #     parameters=[{'robot_description': ParameterValue(
        #         Command(['xacro ', get_path('urdf/model.urdf.xacro', 'description'),
        #                 ' world:="',      LaunchConfiguration('world'),
        #                 '" top_aft:="',   LaunchConfiguration('top_aft'),
        #                 '" bot_aft:="',   LaunchConfiguration('bot_aft'),
        #                 '" bot_front:="', LaunchConfiguration('bot_front'), 
        #                 '" ns:="_',       LaunchConfiguration('ns'),
        #                 '" prefix:="',    LaunchConfiguration('ns'), '/"' ]))}]
        # ),
>>>>>>> 8fdbacbc


        # If we need to load synthetic drivers (we are not running on a real robot)
        # TODO(asymingt) - pass nodes, spurn and extra into gazebo
        IncludeLaunchDescription(
            get_launch_file("launch/controller/synthetic.launch.py"),
            launch_arguments={
                "world": LaunchConfiguration("world"),     # Don't start driver nodes
                "ns"   : LaunchConfiguration("ns"),        # Prevent node
                "sim"  : LaunchConfiguration("sim"),       # Launch node group
                "pose" : LaunchConfiguration("pose"),      # Inject extra nodes
                "bag"  : LaunchConfiguration("bag"),       # Debug a node set
                "robot_description"  : robot_description,  # Robot description
            }.items(), 
            condition=UnlessCondition(LaunchConfiguration("drivers"))
        ),

        # LLP
#       <!-- Connect and update environment variables if required -->
#       <machine unless="$(eval arg('llp')=='local')" timeout="10"
#                name="llp" address="$(arg llp)" user="astrobee" password="astrobee"
#                env-loader="/opt/astrobee/env_wrapper.sh" default="true">
#       </machine>
        IncludeLaunchDescription(
            get_launch_file("launch/robot/LLP.launch.py"),
            launch_arguments={
                "drivers": LaunchConfiguration("drivers"),  # Don't start driver nodes
                "spurn"  : LaunchConfiguration("spurn"),    # Prevent node
                "nodes"  : LaunchConfiguration("nodes"),    # Launch node group
                "extra"  : LaunchConfiguration("extra"),    # Inject extra nodes
                "debug"  : LaunchConfiguration("debug"),    # Debug a node set
                "output" : LaunchConfiguration("output"), 
                "gtloc"  : LaunchConfiguration("gtloc"),    # Use Ground Truth Localizer
            }.items(),
            condition=LaunchConfigurationNotEquals("llp", "disabled"),
        ),

        # MLP
#       <!-- Connect and update environment variables if required -->
#       <machine unless="$(eval arg('mlp')=='local')" timeout="10"
#                name="mlp" address="$(arg mlp)" user="astrobee" password="astrobee"
#                env-loader="/opt/astrobee/env_wrapper.sh" default="true">
#       </machine>
        IncludeLaunchDescription(
            get_launch_file("launch/robot/MLP.launch.py"),
            launch_arguments={
                "drivers": LaunchConfiguration("drivers"), # Don't start driver nodes
                "spurn"  : LaunchConfiguration("spurn"),   # Prevent node
                "nodes"  : LaunchConfiguration("nodes"),   # Launch node group
                "extra"  : LaunchConfiguration("extra"),   # Inject extra nodes
                "debug"  : LaunchConfiguration("debug"),   # Debug a node set
                "output" : LaunchConfiguration("output"), 
                "gtloc"  : LaunchConfiguration("gtloc"),   # Use Ground Truth Localizer
            }.items(),
            condition=LaunchConfigurationNotEquals("llp", "disabled"),
        ),
    ])



<|MERGE_RESOLUTION|>--- conflicted
+++ resolved
@@ -20,7 +20,6 @@
 
 
 def generate_launch_description():
-<<<<<<< HEAD
     robot_description = Command(['xacro ', get_path('urdf/model.urdf.xacro', 'description'),
                         ' world:="',      LaunchConfiguration('world'),
                         '" top_aft:="',   LaunchConfiguration('top_aft'),
@@ -29,8 +28,6 @@
                         '" ns:="_',       LaunchConfiguration('ns'),
                         '" prefix:="',    LaunchConfiguration('ns'), '/"' ])
 
-=======
->>>>>>> 8fdbacbc
     return LaunchDescription([
         # Context options (NB: THESE ARE OVERRIDDEN BY ENVIRONMENT VARIABLES)   -->
         # Set world and world correctly; environment variable over rule default -->
@@ -64,7 +61,6 @@
         DeclareLaunchArgument("bag", default_value=""),
 
         # Set the TF prefix, create a robot description and joint state publisher
-<<<<<<< HEAD
         Node(
             package="robot_state_publisher",
             namespace="",
@@ -72,23 +68,6 @@
             name="robot_state_publisher",
             parameters=[{'robot_description': ParameterValue(robot_description) }],
         ),
-=======
-        # Node(
-        #     package="robot_state_publisher",
-        #     namespace="",
-        #     executable="robot_state_publisher",
-        #     name="astrobee_state_publisher",
-        #     parameters=[{'robot_description': ParameterValue(
-        #         Command(['xacro ', get_path('urdf/model.urdf.xacro', 'description'),
-        #                 ' world:="',      LaunchConfiguration('world'),
-        #                 '" top_aft:="',   LaunchConfiguration('top_aft'),
-        #                 '" bot_aft:="',   LaunchConfiguration('bot_aft'),
-        #                 '" bot_front:="', LaunchConfiguration('bot_front'), 
-        #                 '" ns:="_',       LaunchConfiguration('ns'),
-        #                 '" prefix:="',    LaunchConfiguration('ns'), '/"' ]))}]
-        # ),
->>>>>>> 8fdbacbc
-
 
         # If we need to load synthetic drivers (we are not running on a real robot)
         # TODO(asymingt) - pass nodes, spurn and extra into gazebo
