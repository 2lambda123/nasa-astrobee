--- conflicted
+++ resolved
@@ -59,17 +59,12 @@
                  package='localization_manager',
                  plugin='localization_manager::LocalizationManagerComponent',
                  name='localization_manager',
-                ),
+                extra_arguments=[{'use_intra_process_comms': False, 'use_sim_time': True}]),
             ComposableNode(
                 package='ground_truth_localizer',
                 plugin='ground_truth_localizer::GroundTruthLocalizerComponent',
-<<<<<<< HEAD
                 name='ground_truth_localizer',
                 extra_arguments=[{'use_intra_process_comms': False, 'use_sim_time': True}]),
-=======
-                name='ground_truth_localizer'
-                ),
->>>>>>> 9750680e
             # ComposableNode(
             #     package='image_sampler',
             #     plugin='image_sampler::ImageSampler',
@@ -86,11 +81,11 @@
         executable='component_container',
         condition=UnlessCondition(LaunchConfiguration("gtloc")),
         composable_node_descriptions=[
-            # ComposableNode(
-            #     package='localization_manager',
-            #     plugin='localization_manager::LocalizationManagerNodelet',
-            #     name='localization_manager',
-            #     extra_arguments=[{'use_intra_process_comms': True}]),
+            ComposableNode(
+                package='localization_manager',
+                plugin='localization_manager::LocalizationManagerNodelet',
+                name='localization_manager',
+                extra_arguments=[{'use_intra_process_comms': False, 'use_sim_time': True}]),
             # ComposableNode(
             #     package='image_sampler',
             #     plugin='image_sampler::ImageSampler',
