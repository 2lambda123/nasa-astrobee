<!-- Copyright (c) 2017, United States Government, as represented by the     -->
<!-- Administrator of the National Aeronautics and Space Administration.     -->
<!--                                                                         -->
<!-- All rights reserved.                                                    -->
<!--                                                                         -->
<!-- The Astrobee platform is licensed under the Apache License, Version 2.0 -->
<!-- (the "License"); you may not use this file except in compliance with    -->
<!-- the License. You may obtain a copy of the License at                    -->
<!--                                                                         -->
<!--     http://www.apache.org/licenses/LICENSE-2.0                          -->
<!--                                                                         -->
<!-- Unless required by applicable law or agreed to in writing, software     -->
<!-- distributed under the License is distributed on an "AS IS" BASIS,       -->
<!-- WITHOUT WARRANTIES OR CONDITIONS OF ANY KIND, either express or         -->
<!-- implied. See the License for the specific language governing            -->
<!-- permissions and limitations under the License.                          -->

<launch>

  <!-- Context options (NB: THESE ARE OVERRIDDEN BY ENVIRONMENT VARIABLES)   -->
  <!-- Set robot and world correctly; environment variable over rule default -->
  <arg name="robot" default="$(optenv ASTROBEE_ROBOT sim)" />
  <arg name="world" default="$(optenv ASTROBEE_WORLD iss)" />
  <arg name="perch" default="false" />
  <arg name="ns" default="" />                  <!-- Robot namespace prefix  -->
  <arg name="output" default="log"/>            <!-- Where nodes should log  -->
  <arg name="spurn" default=""/>                <!-- Prevent a specific node -->
  <arg name="nodes" default=""/>                <!-- Launch specific nodes   -->
  <arg name="extra" default=""/>                <!-- Inject additional node  -->
  <arg name="debug" default=""/>                <!-- Debug node group        -->
  <arg name="sim" default="local" />            <!-- SIM IP address          -->
  <arg name="llp" default="local" />            <!-- LLP IP address          -->
  <arg name="mlp" default="local" />            <!-- MLP IP address          -->
  <arg name="rec" default="" />                 <!-- Record local data       -->
  <arg name="dds" default="true" />             <!-- Enable DDS              -->
  <arg name="ground_truth_localizer" default="false" />  <!-- Use Ground Truth Localizer      -->

  <!-- General options -->
  <arg name="gviz" default="false" />           <!-- Start GNC visualizer    -->
  <arg name="rviz" default="false" />           <!-- Start visualization     -->
  <arg name="sviz" default="false" />           <!-- Start simulation GUI    -->
  <arg name="rqt" default="false" />            <!-- Start user interface    -->
  <arg name="gds" default="false" />            <!-- Enable GDS              -->
  <arg name="agent1" default="Bsharp"/>         <!-- GDS Agent1              -->
  <arg name="agent2" default="Bumble"/>         <!-- GDS Agent2              -->
  <arg name="agent3" default="Honey"/>          <!-- GDS Agent3              -->
  <arg name="vmware" default="true" />          <!-- Enable vmware           -->
  <arg name="speed" default="1" />              <!-- Speed multiplier        -->
  <arg name="sdebug" default="false" />         <!-- Debug simulator         -->
  <arg name="stats" default="false" />          <!-- Message statistics      -->

  <!-- Debug-specific options -->
  <arg name="default" default="true" />         <!-- Insert default robot    -->
  <arg if="$(eval arg('world')=='iss' and arg('perch')==0)"
       name="pose"
<<<<<<< HEAD
       default="9.817 -10.312 4.293 1 0 0 0" /> <!-- iss: docked in JPM berth 2 -->
       <!-- default="9.816 -9.806 4.293 0 0 0 1"   - iss: docked in JPM berth 1 --> 
=======
       default="9.816 -9.806 4.293 0 0 0 1" />    <!-- iss: docked in JPM berth 1 --> 
       <!-- default="9.817 -10.312 4.293 1 0 0 0" /> - iss: docked in JPM berth 2 -->
>>>>>>> 7a2f6a46
  <arg if="$(eval arg('world')=='iss' and arg('perch'))"
       name="pose"
       default="10.7 -8.3 5.1 0.707 0 -0.707 0" />           <!-- iss: perch position     -->
  <arg if="$(eval arg('world')=='granite' and arg('perch')==0)"
       name="pose"
       default="0 0 -0.7 0 0 0 1" />                         <!-- granite: docked         -->
  <arg if="$(eval arg('world')=='granite' and arg('perch'))"
       name="pose"
       default="0 0 -0.7 0 0 0 1" />                         <!-- granite: perch position -->

  <arg name="bumble_pose" default="" />         <!-- Use to overide bumble's pose -->

  <!-- Multi-robot simulation -->
  <arg name="honey" default="false" />          <!-- Insert a honey robot    -->
  <arg name="bumble" default="false" />         <!-- Insert a bumble robot   -->
  <arg name="queen" default="false" />          <!-- Insert a queen robot    -->

  <!-- Make sure all environment variables are set for controller -->
  <!-- Override the robot and world environment variables all the time. The -->
  <!-- environment variables are the default if they are set. So in this -->
  <!-- case we are overriding the environment variables with themselves. -->
  <!-- Roslaunch arguments override the environment variable which is what -->
  <!-- this will do. -->
  <env name="ASTROBEE_ROBOT" value="$(arg robot)" />
  <env name="ASTROBEE_WORLD" value="$(arg world)" />
  <env if="$(eval optenv('ASTROBEE_CONFIG_DIR','')=='')"
       name="ASTROBEE_CONFIG_DIR" value="$(find astrobee)/config" />
  <env if="$(eval optenv('ASTROBEE_RESOURCE_DIR','')=='')"
       name="ASTROBEE_RESOURCE_DIR" value="$(find astrobee)/resources" />
  <env if="$(eval optenv('ROSCONSOLE_CONFIG_FILE','')=='')"
       name="ROSCONSOLE_CONFIG_FILE" value="$(find astrobee)/resources/logging.config"/>

  <!-- Declare our global logging format -->
  <env name="ROSCONSOLE_FORMAT" value="[${severity}] [${time}] : (${logger}) ${message}"/>

  <!-- Always launch on the local machine -->
  <group>
    <machine name ="local" address="localhost" default="true"/>
    <!-- Start the descriptions (ISS, dock, granite) for visualization purposes -->
    <include file="$(find astrobee)/launch/controller/descriptions.launch">
      <arg name="world" value="$(arg world)"/>
    </include>
    <!-- Start ground controller services -->
    <include if="$(arg stats)" file="$(find astrobee)/launch/controller/stats.launch"/>
    <include if="$(arg gviz)" file="$(find astrobee)/launch/controller/gviz.launch"/>
    <include if="$(arg gds)" file="$(find astrobee)/launch/controller/gds.launch">
      <arg name="world" value="$(arg world)"/>
      <arg name="agent1" value="$(arg agent1)"/>
      <arg name="agent2" value="$(arg agent2)"/>
      <arg name="agent3" value="$(arg agent3)"/>
    </include>
    <include if="$(arg rqt)" file="$(find astrobee)/launch/controller/rqt.launch"/>
    <include if="$(arg rviz)" file="$(find astrobee)/launch/controller/rviz.launch">
      <arg name="world" value="$(arg world)"/>
    </include>
    <!-- Launch a recorder for this robot-->
    <include unless="$(eval arg('rec')=='')"
             file="$(find astrobee)/launch/controller/bagrecord.launch">
      <arg name="bag" value="$(arg rec)"/>
    </include>
  </group>

  <!-- Allow the simulator to be optionally launched remotely-->
  <!-- Connect and update environment variables if required -->
  <machine unless="$(eval arg('sim')=='local')" name="sim_server" default="true"
           address="$(arg sim)" user="astrobee" password="astrobee" timeout="10"/>
  <!-- Update the environment variables relating to absolute paths -->
  <env unless="$(eval arg('sim')=='local')"
       name="ASTROBEE_CONFIG_DIR" value="/home/astrobee/native/config" />
  <env unless="$(eval arg('sim')=='local')"
       name="ASTROBEE_RESOURCE_DIR" value="home/astrobee/native/resources" />
  <env unless="$(eval arg('sim')=='local')"
       name="ROSCONSOLE_CONFIG_FILE" value="/home/astrobee/native/resources/logging.config"/>
  <env unless="$(eval arg('sim')=='local')"
       name="DISPLAY" value=":0"/>
  <env unless="$(eval arg('sim')=='local')"
       name="ROS_IP" value="$(arg sim)"/>
  <!-- Start the simulator -->
  <include file="$(find astrobee)/launch/controller/sim_start.launch">
    <arg name="world" value="$(arg world)" />
    <arg name="sviz" value="$(arg sviz)" />
    <arg name="vmware" value="$(arg vmware)" />
    <arg name="speed" value="$(arg speed)" />
    <arg name="debug" value="$(arg sdebug)" />
  </include>

  <!-- Auto-inert platform #1 at a desired initial location -->
  <group if="$(arg default)">
    <include file="$(find astrobee)/launch/spawn.launch">
      <arg name="robot" value="$(arg robot)" />      <!-- Type of robot      -->
      <arg name="world" value="$(arg world)" />      <!-- Execution context  -->
      <arg name="ns" value="$(arg ns)" />            <!-- Robot namespace    -->
      <arg name="output" value="$(arg output)" />    <!-- Output for logging -->
      <arg name="pose" value="$(arg pose)" />        <!-- Initial robot pose -->
      <arg name="spurn" value="$(arg spurn)" />      <!-- Prevent node       -->
      <arg name="nodes" value="$(arg nodes)" />      <!-- Launch node group  -->
      <arg name="extra" value="$(arg extra)" />      <!-- Inject extra nodes -->
      <arg name="debug" value="$(arg debug)" />      <!-- Debug a node set   -->
      <arg name="sim" value="$(arg sim)" />          <!-- SIM IP address     -->
      <arg name="llp" value="$(arg llp)" />          <!-- LLP IP address     -->
      <arg name="mlp" value="$(arg mlp)" />          <!-- MLP IP address     -->
      <arg name="dds" value="$(arg dds)" />          <!-- Enable DDS         -->
      <arg name="ground_truth_localizer" value="$(arg ground_truth_localizer)" /> <!-- Use Ground Truth Localizer    -->
    </include>
  </group>

  <!-- Auto-insert honey at a canned location -->
  <group if="$(arg honey)">
    <include file="$(find astrobee)/launch/spawn.launch">
      <arg name="robot" value="$(arg robot)" />      <!-- Type of robot      -->
      <arg name="world" value="$(arg world)" />      <!-- Execution context  -->
      <arg name="ns" value="honey" />                <!-- Robot namespace    -->
      <arg name="output" value="$(arg output)" />    <!-- Output for logging -->
      <arg name="pose" value="0 0 4.8 0 0 0 1" />    <!-- Initial robot pose -->
      <arg name="spurn" value="$(arg spurn)" />      <!-- Prevent node       -->
      <arg name="nodes" value="$(arg nodes)" />      <!-- Launch node group  -->
      <arg name="extra" value="$(arg extra)" />      <!-- Inject extra nodes -->
      <arg name="debug" value="$(arg debug)" />      <!-- Debug a node set   -->
      <arg name="sim" value="$(arg sim)" />          <!-- SIM IP address     -->
      <arg name="llp" value="$(arg llp)" />          <!-- LLP IP address     -->
      <arg name="mlp" value="$(arg mlp)" />          <!-- MLP IP address     -->
      <arg name="dds" value="$(arg dds)" />          <!-- Enable DDS         -->
    </include>
  </group>

  <!-- Auto-insert bumble at a canned location -->
  <group if="$(arg bumble)">
    <include file="$(find astrobee)/launch/spawn.launch">
      <arg name="robot" value="$(arg robot)" />      <!-- Type of robot      -->
      <arg name="world" value="$(arg world)" />      <!-- Execution context  -->
      <arg name="ns" value="bumble" />               <!-- Robot namespace    -->
      <arg name="output" value="$(arg output)" />    <!-- Output for logging -->
      <arg if="$(eval arg('bumble_pose') == '')" 
           name="pose"  value="2 0 4.8 0 0 0 1" />   <!-- Initial robot pose -->
      <arg unless="$(eval arg('bumble_pose') == '')" 
           name="pose"  value="$(arg bumble_pose)" /> 
      <arg name="spurn" value="$(arg spurn)" />      <!-- Prevent node       -->
      <arg name="nodes" value="$(arg nodes)" />      <!-- Launch node group  -->
      <arg name="extra" value="$(arg extra)" />      <!-- Inject extra nodes -->
      <arg name="debug" value="$(arg debug)" />      <!-- Debug a node set   -->
      <arg name="sim" value="$(arg sim)" />          <!-- SIM IP address     -->
      <arg name="llp" value="$(arg llp)" />          <!-- LLP IP address     -->
      <arg name="mlp" value="$(arg mlp)" />          <!-- MLP IP address     -->
      <arg name="dds" value="$(arg dds)" />          <!-- Enable DDS         -->
    </include>
  </group>

  <!-- Auto-insert queen at a canned location -->
  <group if="$(arg queen)">
    <include file="$(find astrobee)/launch/spawn.launch">
      <arg name="robot" value="$(arg robot)" />      <!-- Type of robot      -->
      <arg name="world" value="$(arg world)" />      <!-- Execution context  -->
      <arg name="ns" value="queen" />                <!-- Robot namespace    -->
      <arg name="output" value="$(arg output)" />    <!-- Output for logging   -->
      <arg name="pose" value="4 0 4.8 0 0 0 1" />    <!-- Initial robot pose -->
      <arg name="spurn" value="$(arg spurn)" />      <!-- Prevent node       -->
      <arg name="nodes" value="$(arg nodes)" />      <!-- Launch node group  -->
      <arg name="extra" value="$(arg extra)" />      <!-- Inject extra nodes -->
      <arg name="debug" value="$(arg debug)" />      <!-- Debug a node set   -->
      <arg name="sim" value="$(arg sim)" />          <!-- SIM IP address     -->
      <arg name="llp" value="$(arg llp)" />          <!-- LLP IP address     -->
      <arg name="mlp" value="$(arg mlp)" />          <!-- MLP IP address     -->
      <arg name="dds" value="$(arg dds)" />          <!-- Enable DDS         -->
    </include>
  </group>

</launch><|MERGE_RESOLUTION|>--- conflicted
+++ resolved
@@ -53,13 +53,8 @@
   <arg name="default" default="true" />         <!-- Insert default robot    -->
   <arg if="$(eval arg('world')=='iss' and arg('perch')==0)"
        name="pose"
-<<<<<<< HEAD
-       default="9.817 -10.312 4.293 1 0 0 0" /> <!-- iss: docked in JPM berth 2 -->
-       <!-- default="9.816 -9.806 4.293 0 0 0 1"   - iss: docked in JPM berth 1 --> 
-=======
        default="9.816 -9.806 4.293 0 0 0 1" />    <!-- iss: docked in JPM berth 1 --> 
        <!-- default="9.817 -10.312 4.293 1 0 0 0" /> - iss: docked in JPM berth 2 -->
->>>>>>> 7a2f6a46
   <arg if="$(eval arg('world')=='iss' and arg('perch'))"
        name="pose"
        default="10.7 -8.3 5.1 0.707 0 -0.707 0" />           <!-- iss: perch position     -->
